--- conflicted
+++ resolved
@@ -158,19 +158,12 @@
 	if (TestClearPageMlocked(page)) {
 		nr_pages = hpage_nr_pages(page);
 		mod_zone_page_state(page_zone(page), NR_MLOCK, -nr_pages);
-<<<<<<< HEAD
-		page_mask = nr_pages - 1;
-=======
->>>>>>> d8ec26d7
 		if (!isolate_lru_page(page))
 			__munlock_isolated_page(page);
 		else
 			__munlock_isolation_failed(page);
-<<<<<<< HEAD
-=======
 	} else {
 		nr_pages = hpage_nr_pages(page);
->>>>>>> d8ec26d7
 	}
 
 	/*
@@ -305,19 +298,12 @@
 {
 	int i;
 	int nr = pagevec_count(pvec);
-<<<<<<< HEAD
-	int delta_munlocked = -nr;
-	struct pagevec pvec_putback;
-	int pgrescued = 0;
-
-=======
 	int delta_munlocked;
 	struct pagevec pvec_putback;
 	int pgrescued = 0;
 
 	pagevec_init(&pvec_putback, 0);
 
->>>>>>> d8ec26d7
 	/* Phase 1: page isolation */
 	spin_lock_irq(&zone->lru_lock);
 	for (i = 0; i < nr; i++) {
@@ -346,20 +332,6 @@
 			/*
 			 * We won't be munlocking this page in the next phase
 			 * but we still need to release the follow_page_mask()
-<<<<<<< HEAD
-			 * pin.
-			 */
-			pvec->pages[i] = NULL;
-			put_page(page);
-			delta_munlocked++;
-		}
-	}
-	__mod_zone_page_state(zone, NR_MLOCK, delta_munlocked);
-	spin_unlock_irq(&zone->lru_lock);
-
-	/* Phase 2: page munlock */
-	pagevec_init(&pvec_putback, 0);
-=======
 			 * pin. We cannot do it under lru_lock however. If it's
 			 * the last pin, __page_cache_release would deadlock.
 			 */
@@ -375,7 +347,6 @@
 	pagevec_release(&pvec_putback);
 
 	/* Phase 2: page munlock */
->>>>>>> d8ec26d7
 	for (i = 0; i < nr; i++) {
 		struct page *page = pvec->pages[i];
 
@@ -486,12 +457,8 @@
 
 	while (start < end) {
 		struct page *page = NULL;
-<<<<<<< HEAD
-		unsigned int page_mask, page_increm;
-=======
 		unsigned int page_mask;
 		unsigned long page_increm;
->>>>>>> d8ec26d7
 		struct pagevec pvec;
 		struct zone *zone;
 		int zoneid;
