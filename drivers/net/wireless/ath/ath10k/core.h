/*
 * Copyright (c) 2005-2011 Atheros Communications Inc.
 * Copyright (c) 2011-2013 Qualcomm Atheros, Inc.
 *
 * Permission to use, copy, modify, and/or distribute this software for any
 * purpose with or without fee is hereby granted, provided that the above
 * copyright notice and this permission notice appear in all copies.
 *
 * THE SOFTWARE IS PROVIDED "AS IS" AND THE AUTHOR DISCLAIMS ALL WARRANTIES
 * WITH REGARD TO THIS SOFTWARE INCLUDING ALL IMPLIED WARRANTIES OF
 * MERCHANTABILITY AND FITNESS. IN NO EVENT SHALL THE AUTHOR BE LIABLE FOR
 * ANY SPECIAL, DIRECT, INDIRECT, OR CONSEQUENTIAL DAMAGES OR ANY DAMAGES
 * WHATSOEVER RESULTING FROM LOSS OF USE, DATA OR PROFITS, WHETHER IN AN
 * ACTION OF CONTRACT, NEGLIGENCE OR OTHER TORTIOUS ACTION, ARISING OUT OF
 * OR IN CONNECTION WITH THE USE OR PERFORMANCE OF THIS SOFTWARE.
 */

#ifndef _CORE_H_
#define _CORE_H_

#include <linux/completion.h>
#include <linux/if_ether.h>
#include <linux/types.h>
#include <linux/pci.h>
#include <linux/uuid.h>
#include <linux/time.h>

#include "htt.h"
#include "htc.h"
#include "hw.h"
#include "targaddrs.h"
#include "wmi.h"
#include "../ath.h"
#include "../regd.h"
#include "../dfs_pattern_detector.h"
#include "spectral.h"
#include "thermal.h"
#include "wow.h"
#include "swap.h"

#define MS(_v, _f) (((_v) & _f##_MASK) >> _f##_LSB)
#define SM(_v, _f) (((_v) << _f##_LSB) & _f##_MASK)
#define WO(_f)      ((_f##_OFFSET) >> 2)

#define ATH10K_SCAN_ID 0
#define WMI_READY_TIMEOUT (5 * HZ)
#define ATH10K_FLUSH_TIMEOUT_HZ (5 * HZ)
#define ATH10K_CONNECTION_LOSS_HZ (3 * HZ)
#define ATH10K_NUM_CHANS 40

/* Antenna noise floor */
#define ATH10K_DEFAULT_NOISE_FLOOR -95

#define ATH10K_MAX_NUM_MGMT_PENDING 128

/* number of failed packets (20 packets with 16 sw reties each) */
#define ATH10K_KICKOUT_THRESHOLD (20 * 16)

/*
 * Use insanely high numbers to make sure that the firmware implementation
 * won't start, we have the same functionality already in hostapd. Unit
 * is seconds.
 */
#define ATH10K_KEEPALIVE_MIN_IDLE 3747
#define ATH10K_KEEPALIVE_MAX_IDLE 3895
#define ATH10K_KEEPALIVE_MAX_UNRESPONSIVE 3900

/* NAPI poll budget */
#define ATH10K_NAPI_BUDGET      64
#define ATH10K_NAPI_QUOTA_LIMIT 60

/* SMBIOS type containing Board Data File Name Extension */
#define ATH10K_SMBIOS_BDF_EXT_TYPE 0xF8

/* SMBIOS type structure length (excluding strings-set) */
#define ATH10K_SMBIOS_BDF_EXT_LENGTH 0x9

/* Offset pointing to Board Data File Name Extension */
#define ATH10K_SMBIOS_BDF_EXT_OFFSET 0x8

/* Board Data File Name Extension string length.
 * String format: BDF_<Customer ID>_<Extension>\0
 */
#define ATH10K_SMBIOS_BDF_EXT_STR_LENGTH 0x20

/* The magic used by QCA spec */
#define ATH10K_SMBIOS_BDF_EXT_MAGIC "BDF_"

struct ath10k;

enum ath10k_bus {
	ATH10K_BUS_PCI,
	ATH10K_BUS_AHB,
	ATH10K_BUS_SDIO,
<<<<<<< HEAD
=======
	ATH10K_BUS_USB,
>>>>>>> bb176f67
};

static inline const char *ath10k_bus_str(enum ath10k_bus bus)
{
	switch (bus) {
	case ATH10K_BUS_PCI:
		return "pci";
	case ATH10K_BUS_AHB:
		return "ahb";
	case ATH10K_BUS_SDIO:
		return "sdio";
<<<<<<< HEAD
=======
	case ATH10K_BUS_USB:
		return "usb";
>>>>>>> bb176f67
	}

	return "unknown";
}

enum ath10k_skb_flags {
	ATH10K_SKB_F_NO_HWCRYPT = BIT(0),
	ATH10K_SKB_F_DTIM_ZERO = BIT(1),
	ATH10K_SKB_F_DELIVER_CAB = BIT(2),
	ATH10K_SKB_F_MGMT = BIT(3),
	ATH10K_SKB_F_QOS = BIT(4),
};

struct ath10k_skb_cb {
	dma_addr_t paddr;
	u8 flags;
	u8 eid;
	u16 msdu_id;
	struct ieee80211_vif *vif;
	struct ieee80211_txq *txq;
} __packed;

struct ath10k_skb_rxcb {
	dma_addr_t paddr;
	struct hlist_node hlist;
};

static inline struct ath10k_skb_cb *ATH10K_SKB_CB(struct sk_buff *skb)
{
	BUILD_BUG_ON(sizeof(struct ath10k_skb_cb) >
		     IEEE80211_TX_INFO_DRIVER_DATA_SIZE);
	return (struct ath10k_skb_cb *)&IEEE80211_SKB_CB(skb)->driver_data;
}

static inline struct ath10k_skb_rxcb *ATH10K_SKB_RXCB(struct sk_buff *skb)
{
	BUILD_BUG_ON(sizeof(struct ath10k_skb_rxcb) > sizeof(skb->cb));
	return (struct ath10k_skb_rxcb *)skb->cb;
}

#define ATH10K_RXCB_SKB(rxcb) \
		container_of((void *)rxcb, struct sk_buff, cb)

static inline u32 host_interest_item_address(u32 item_offset)
{
	return QCA988X_HOST_INTEREST_ADDRESS + item_offset;
}

struct ath10k_bmi {
	bool done_sent;
};

struct ath10k_mem_chunk {
	void *vaddr;
	dma_addr_t paddr;
	u32 len;
	u32 req_id;
};

struct ath10k_wmi {
	enum ath10k_htc_ep_id eid;
	struct completion service_ready;
	struct completion unified_ready;
	struct completion barrier;
	wait_queue_head_t tx_credits_wq;
	DECLARE_BITMAP(svc_map, WMI_SERVICE_MAX);
	struct wmi_cmd_map *cmd;
	struct wmi_vdev_param_map *vdev_param;
	struct wmi_pdev_param_map *pdev_param;
	const struct wmi_ops *ops;
	const struct wmi_peer_flags_map *peer_flags;

	u32 num_mem_chunks;
	u32 rx_decap_mode;
	struct ath10k_mem_chunk mem_chunks[WMI_MAX_MEM_REQS];
};

struct ath10k_fw_stats_peer {
	struct list_head list;

	u8 peer_macaddr[ETH_ALEN];
	u32 peer_rssi;
	u32 peer_tx_rate;
	u32 peer_rx_rate; /* 10x only */
	u32 rx_duration;
};

struct ath10k_fw_extd_stats_peer {
	struct list_head list;

	u8 peer_macaddr[ETH_ALEN];
	u32 rx_duration;
};

struct ath10k_fw_stats_vdev {
	struct list_head list;

	u32 vdev_id;
	u32 beacon_snr;
	u32 data_snr;
	u32 num_tx_frames[4];
	u32 num_rx_frames;
	u32 num_tx_frames_retries[4];
	u32 num_tx_frames_failures[4];
	u32 num_rts_fail;
	u32 num_rts_success;
	u32 num_rx_err;
	u32 num_rx_discard;
	u32 num_tx_not_acked;
	u32 tx_rate_history[10];
	u32 beacon_rssi_history[10];
};

struct ath10k_fw_stats_pdev {
	struct list_head list;

	/* PDEV stats */
	s32 ch_noise_floor;
	u32 tx_frame_count; /* Cycles spent transmitting frames */
	u32 rx_frame_count; /* Cycles spent receiving frames */
	u32 rx_clear_count; /* Total channel busy time, evidently */
	u32 cycle_count; /* Total on-channel time */
	u32 phy_err_count;
	u32 chan_tx_power;
	u32 ack_rx_bad;
	u32 rts_bad;
	u32 rts_good;
	u32 fcs_bad;
	u32 no_beacons;
	u32 mib_int_count;

	/* PDEV TX stats */
	s32 comp_queued;
	s32 comp_delivered;
	s32 msdu_enqued;
	s32 mpdu_enqued;
	s32 wmm_drop;
	s32 local_enqued;
	s32 local_freed;
	s32 hw_queued;
	s32 hw_reaped;
	s32 underrun;
	u32 hw_paused;
	s32 tx_abort;
	s32 mpdus_requed;
	u32 tx_ko;
	u32 data_rc;
	u32 self_triggers;
	u32 sw_retry_failure;
	u32 illgl_rate_phy_err;
	u32 pdev_cont_xretry;
	u32 pdev_tx_timeout;
	u32 pdev_resets;
	u32 phy_underrun;
	u32 txop_ovf;
	u32 seq_posted;
	u32 seq_failed_queueing;
	u32 seq_completed;
	u32 seq_restarted;
	u32 mu_seq_posted;
	u32 mpdus_sw_flush;
	u32 mpdus_hw_filter;
	u32 mpdus_truncated;
	u32 mpdus_ack_failed;
	u32 mpdus_expired;

	/* PDEV RX stats */
	s32 mid_ppdu_route_change;
	s32 status_rcvd;
	s32 r0_frags;
	s32 r1_frags;
	s32 r2_frags;
	s32 r3_frags;
	s32 htt_msdus;
	s32 htt_mpdus;
	s32 loc_msdus;
	s32 loc_mpdus;
	s32 oversize_amsdu;
	s32 phy_errs;
	s32 phy_err_drop;
	s32 mpdu_errs;
	s32 rx_ovfl_errs;
};

struct ath10k_fw_stats {
	bool extended;
	struct list_head pdevs;
	struct list_head vdevs;
	struct list_head peers;
	struct list_head peers_extd;
};

#define ATH10K_TPC_TABLE_TYPE_FLAG	1
#define ATH10K_TPC_PREAM_TABLE_END	0xFFFF

struct ath10k_tpc_table {
	u32 pream_idx[WMI_TPC_RATE_MAX];
	u8 rate_code[WMI_TPC_RATE_MAX];
	char tpc_value[WMI_TPC_RATE_MAX][WMI_TPC_TX_N_CHAIN * WMI_TPC_BUF_SIZE];
};

struct ath10k_tpc_stats {
	u32 reg_domain;
	u32 chan_freq;
	u32 phy_mode;
	u32 twice_antenna_reduction;
	u32 twice_max_rd_power;
	s32 twice_antenna_gain;
	u32 power_limit;
	u32 num_tx_chain;
	u32 ctl;
	u32 rate_max;
	u8 flag[WMI_TPC_FLAG];
	struct ath10k_tpc_table tpc_table[WMI_TPC_FLAG];
};

struct ath10k_dfs_stats {
	u32 phy_errors;
	u32 pulses_total;
	u32 pulses_detected;
	u32 pulses_discarded;
	u32 radar_detected;
};

#define ATH10K_MAX_NUM_PEER_IDS (1 << 11) /* htt rx_desc limit */

struct ath10k_peer {
	struct list_head list;
	struct ieee80211_vif *vif;
	struct ieee80211_sta *sta;

	bool removed;
	int vdev_id;
	u8 addr[ETH_ALEN];
	DECLARE_BITMAP(peer_ids, ATH10K_MAX_NUM_PEER_IDS);

	/* protected by ar->data_lock */
	struct ieee80211_key_conf *keys[WMI_MAX_KEY_INDEX + 1];
};

struct ath10k_txq {
	struct list_head list;
	unsigned long num_fw_queued;
	unsigned long num_push_allowed;
};

struct ath10k_sta {
	struct ath10k_vif *arvif;

	/* the following are protected by ar->data_lock */
	u32 changed; /* IEEE80211_RC_* */
	u32 bw;
	u32 nss;
	u32 smps;
	u16 peer_id;
	struct rate_info txrate;

	struct work_struct update_wk;

#ifdef CONFIG_MAC80211_DEBUGFS
	/* protected by conf_mutex */
	bool aggr_mode;
	u64 rx_duration;
#endif
};

#define ATH10K_VDEV_SETUP_TIMEOUT_HZ (5 * HZ)

enum ath10k_beacon_state {
	ATH10K_BEACON_SCHEDULED = 0,
	ATH10K_BEACON_SENDING,
	ATH10K_BEACON_SENT,
};

struct ath10k_vif {
	struct list_head list;

	u32 vdev_id;
	u16 peer_id;
	enum wmi_vdev_type vdev_type;
	enum wmi_vdev_subtype vdev_subtype;
	u32 beacon_interval;
	u32 dtim_period;
	struct sk_buff *beacon;
	/* protected by data_lock */
	enum ath10k_beacon_state beacon_state;
	void *beacon_buf;
	dma_addr_t beacon_paddr;
	unsigned long tx_paused; /* arbitrary values defined by target */

	struct ath10k *ar;
	struct ieee80211_vif *vif;

	bool is_started;
	bool is_up;
	bool spectral_enabled;
	bool ps;
	u32 aid;
	u8 bssid[ETH_ALEN];

	struct ieee80211_key_conf *wep_keys[WMI_MAX_KEY_INDEX + 1];
	s8 def_wep_key_idx;

	u16 tx_seq_no;

	union {
		struct {
			u32 uapsd;
		} sta;
		struct {
			/* 512 stations */
			u8 tim_bitmap[64];
			u8 tim_len;
			u32 ssid_len;
			u8 ssid[IEEE80211_MAX_SSID_LEN];
			bool hidden_ssid;
			/* P2P_IE with NoA attribute for P2P_GO case */
			u32 noa_len;
			u8 *noa_data;
		} ap;
	} u;

	bool use_cts_prot;
	bool nohwcrypt;
	int num_legacy_stations;
	int txpower;
	struct wmi_wmm_params_all_arg wmm_params;
	struct work_struct ap_csa_work;
	struct delayed_work connection_loss_work;
	struct cfg80211_bitrate_mask bitrate_mask;
};

struct ath10k_vif_iter {
	u32 vdev_id;
	struct ath10k_vif *arvif;
};

/* Copy Engine register dump, protected by ce-lock */
struct ath10k_ce_crash_data {
	__le32 base_addr;
	__le32 src_wr_idx;
	__le32 src_r_idx;
	__le32 dst_wr_idx;
	__le32 dst_r_idx;
};

struct ath10k_ce_crash_hdr {
	__le32 ce_count;
	__le32 reserved[3]; /* for future use */
	struct ath10k_ce_crash_data entries[];
};

/* used for crash-dump storage, protected by data-lock */
struct ath10k_fw_crash_data {
	bool crashed_since_read;

	guid_t guid;
	struct timespec timestamp;
	__le32 registers[REG_DUMP_COUNT_QCA988X];
	struct ath10k_ce_crash_data ce_crash_data[CE_COUNT_MAX];
};

struct ath10k_debug {
	struct dentry *debugfs_phy;

	struct ath10k_fw_stats fw_stats;
	struct completion fw_stats_complete;
	bool fw_stats_done;

	unsigned long htt_stats_mask;
	struct delayed_work htt_stats_dwork;
	struct ath10k_dfs_stats dfs_stats;
	struct ath_dfs_pool_stats dfs_pool_stats;

	/* used for tpc-dump storage, protected by data-lock */
	struct ath10k_tpc_stats *tpc_stats;

	struct completion tpc_complete;

	/* protected by conf_mutex */
	u64 fw_dbglog_mask;
	u32 fw_dbglog_level;
	u32 pktlog_filter;
	u32 reg_addr;
	u32 nf_cal_period;
	void *cal_data;

	struct ath10k_fw_crash_data *fw_crash_data;
};

enum ath10k_state {
	ATH10K_STATE_OFF = 0,
	ATH10K_STATE_ON,

	/* When doing firmware recovery the device is first powered down.
	 * mac80211 is supposed to call in to start() hook later on. It is
	 * however possible that driver unloading and firmware crash overlap.
	 * mac80211 can wait on conf_mutex in stop() while the device is
	 * stopped in ath10k_core_restart() work holding conf_mutex. The state
	 * RESTARTED means that the device is up and mac80211 has started hw
	 * reconfiguration. Once mac80211 is done with the reconfiguration we
	 * set the state to STATE_ON in reconfig_complete().
	 */
	ATH10K_STATE_RESTARTING,
	ATH10K_STATE_RESTARTED,

	/* The device has crashed while restarting hw. This state is like ON
	 * but commands are blocked in HTC and -ECOMM response is given. This
	 * prevents completion timeouts and makes the driver more responsive to
	 * userspace commands. This is also prevents recursive recovery.
	 */
	ATH10K_STATE_WEDGED,

	/* factory tests */
	ATH10K_STATE_UTF,
};

enum ath10k_firmware_mode {
	/* the default mode, standard 802.11 functionality */
	ATH10K_FIRMWARE_MODE_NORMAL,

	/* factory tests etc */
	ATH10K_FIRMWARE_MODE_UTF,
};

enum ath10k_fw_features {
	/* wmi_mgmt_rx_hdr contains extra RSSI information */
	ATH10K_FW_FEATURE_EXT_WMI_MGMT_RX = 0,

	/* Firmware from 10X branch. Deprecated, don't use in new code. */
	ATH10K_FW_FEATURE_WMI_10X = 1,

	/* firmware support tx frame management over WMI, otherwise it's HTT */
	ATH10K_FW_FEATURE_HAS_WMI_MGMT_TX = 2,

	/* Firmware does not support P2P */
	ATH10K_FW_FEATURE_NO_P2P = 3,

	/* Firmware 10.2 feature bit. The ATH10K_FW_FEATURE_WMI_10X feature
	 * bit is required to be set as well. Deprecated, don't use in new
	 * code.
	 */
	ATH10K_FW_FEATURE_WMI_10_2 = 4,

	/* Some firmware revisions lack proper multi-interface client powersave
	 * implementation. Enabling PS could result in connection drops,
	 * traffic stalls, etc.
	 */
	ATH10K_FW_FEATURE_MULTI_VIF_PS_SUPPORT = 5,

	/* Some firmware revisions have an incomplete WoWLAN implementation
	 * despite WMI service bit being advertised. This feature flag is used
	 * to distinguish whether WoWLAN is really supported or not.
	 */
	ATH10K_FW_FEATURE_WOWLAN_SUPPORT = 6,

	/* Don't trust error code from otp.bin */
	ATH10K_FW_FEATURE_IGNORE_OTP_RESULT = 7,

	/* Some firmware revisions pad 4th hw address to 4 byte boundary making
	 * it 8 bytes long in Native Wifi Rx decap.
	 */
	ATH10K_FW_FEATURE_NO_NWIFI_DECAP_4ADDR_PADDING = 8,

	/* Firmware supports bypassing PLL setting on init. */
	ATH10K_FW_FEATURE_SUPPORTS_SKIP_CLOCK_INIT = 9,

	/* Raw mode support. If supported, FW supports receiving and trasmitting
	 * frames in raw mode.
	 */
	ATH10K_FW_FEATURE_RAW_MODE_SUPPORT = 10,

	/* Firmware Supports Adaptive CCA*/
	ATH10K_FW_FEATURE_SUPPORTS_ADAPTIVE_CCA = 11,

	/* Firmware supports management frame protection */
	ATH10K_FW_FEATURE_MFP_SUPPORT = 12,

	/* Firmware supports pull-push model where host shares it's software
	 * queue state with firmware and firmware generates fetch requests
	 * telling host which queues to dequeue tx from.
	 *
	 * Primary function of this is improved MU-MIMO performance with
	 * multiple clients.
	 */
	ATH10K_FW_FEATURE_PEER_FLOW_CONTROL = 13,

	/* Firmware supports BT-Coex without reloading firmware via pdev param.
	 * To support Bluetooth coexistence pdev param, WMI_COEX_GPIO_SUPPORT of
	 * extended resource config should be enabled always. This firmware IE
	 * is used to configure WMI_COEX_GPIO_SUPPORT.
	 */
	ATH10K_FW_FEATURE_BTCOEX_PARAM = 14,

	/* Unused flag and proven to be not working, enable this if you want
	 * to experiment sending NULL func data frames in HTT TX
	 */
	ATH10K_FW_FEATURE_SKIP_NULL_FUNC_WAR = 15,

	/* Firmware allow other BSS mesh broadcast/multicast frames without
	 * creating monitor interface. Appropriate rxfilters are programmed for
	 * mesh vdev by firmware itself. This feature flags will be used for
	 * not creating monitor vdev while configuring mesh node.
	 */
	ATH10K_FW_FEATURE_ALLOWS_MESH_BCAST = 16,

	/* keep last */
	ATH10K_FW_FEATURE_COUNT,
};

enum ath10k_dev_flags {
	/* Indicates that ath10k device is during CAC phase of DFS */
	ATH10K_CAC_RUNNING,
	ATH10K_FLAG_CORE_REGISTERED,

	/* Device has crashed and needs to restart. This indicates any pending
	 * waiters should immediately cancel instead of waiting for a time out.
	 */
	ATH10K_FLAG_CRASH_FLUSH,

	/* Use Raw mode instead of native WiFi Tx/Rx encap mode.
	 * Raw mode supports both hardware and software crypto. Native WiFi only
	 * supports hardware crypto.
	 */
	ATH10K_FLAG_RAW_MODE,

	/* Disable HW crypto engine */
	ATH10K_FLAG_HW_CRYPTO_DISABLED,

	/* Bluetooth coexistance enabled */
	ATH10K_FLAG_BTCOEX,

	/* Per Station statistics service */
	ATH10K_FLAG_PEER_STATS,
};

enum ath10k_cal_mode {
	ATH10K_CAL_MODE_FILE,
	ATH10K_CAL_MODE_OTP,
	ATH10K_CAL_MODE_DT,
	ATH10K_PRE_CAL_MODE_FILE,
	ATH10K_PRE_CAL_MODE_DT,
	ATH10K_CAL_MODE_EEPROM,
};

enum ath10k_crypt_mode {
	/* Only use hardware crypto engine */
	ATH10K_CRYPT_MODE_HW,
	/* Only use software crypto engine */
	ATH10K_CRYPT_MODE_SW,
};

static inline const char *ath10k_cal_mode_str(enum ath10k_cal_mode mode)
{
	switch (mode) {
	case ATH10K_CAL_MODE_FILE:
		return "file";
	case ATH10K_CAL_MODE_OTP:
		return "otp";
	case ATH10K_CAL_MODE_DT:
		return "dt";
	case ATH10K_PRE_CAL_MODE_FILE:
		return "pre-cal-file";
	case ATH10K_PRE_CAL_MODE_DT:
		return "pre-cal-dt";
	case ATH10K_CAL_MODE_EEPROM:
		return "eeprom";
	}

	return "unknown";
}

enum ath10k_scan_state {
	ATH10K_SCAN_IDLE,
	ATH10K_SCAN_STARTING,
	ATH10K_SCAN_RUNNING,
	ATH10K_SCAN_ABORTING,
};

static inline const char *ath10k_scan_state_str(enum ath10k_scan_state state)
{
	switch (state) {
	case ATH10K_SCAN_IDLE:
		return "idle";
	case ATH10K_SCAN_STARTING:
		return "starting";
	case ATH10K_SCAN_RUNNING:
		return "running";
	case ATH10K_SCAN_ABORTING:
		return "aborting";
	}

	return "unknown";
}

enum ath10k_tx_pause_reason {
	ATH10K_TX_PAUSE_Q_FULL,
	ATH10K_TX_PAUSE_MAX,
};

struct ath10k_fw_file {
	const struct firmware *firmware;

	char fw_version[ETHTOOL_FWVERS_LEN];

	DECLARE_BITMAP(fw_features, ATH10K_FW_FEATURE_COUNT);

	enum ath10k_fw_wmi_op_version wmi_op_version;
	enum ath10k_fw_htt_op_version htt_op_version;

	const void *firmware_data;
	size_t firmware_len;

	const void *otp_data;
	size_t otp_len;

	const void *codeswap_data;
	size_t codeswap_len;

	/* The original idea of struct ath10k_fw_file was that it only
	 * contains struct firmware and pointers to various parts (actual
	 * firmware binary, otp, metadata etc) of the file. This seg_info
	 * is actually created separate but as this is used similarly as
	 * the other firmware components it's more convenient to have it
	 * here.
	 */
	struct ath10k_swap_code_seg_info *firmware_swap_code_seg_info;
};

struct ath10k_fw_components {
	const struct firmware *board;
	const void *board_data;
	size_t board_len;

	struct ath10k_fw_file fw_file;
};

struct ath10k_per_peer_tx_stats {
	u32	succ_bytes;
	u32	retry_bytes;
	u32	failed_bytes;
	u8	ratecode;
	u8	flags;
	u16	peer_id;
	u16	succ_pkts;
	u16	retry_pkts;
	u16	failed_pkts;
	u16	duration;
	u32	reserved1;
	u32	reserved2;
};

struct ath10k {
	struct ath_common ath_common;
	struct ieee80211_hw *hw;
	struct ieee80211_ops *ops;
	struct device *dev;
	u8 mac_addr[ETH_ALEN];

	enum ath10k_hw_rev hw_rev;
	u16 dev_id;
	u32 chip_id;
	u32 target_version;
	u8 fw_version_major;
	u32 fw_version_minor;
	u16 fw_version_release;
	u16 fw_version_build;
	u32 fw_stats_req_mask;
	u32 phy_capability;
	u32 hw_min_tx_power;
	u32 hw_max_tx_power;
	u32 hw_eeprom_rd;
	u32 ht_cap_info;
	u32 vht_cap_info;
	u32 num_rf_chains;
	u32 max_spatial_stream;
	/* protected by conf_mutex */
	u32 low_5ghz_chan;
	u32 high_5ghz_chan;
	bool ani_enabled;

	bool p2p;

	struct {
		enum ath10k_bus bus;
		const struct ath10k_hif_ops *ops;
	} hif;

	struct completion target_suspend;

	const struct ath10k_hw_regs *regs;
	const struct ath10k_hw_ce_regs *hw_ce_regs;
	const struct ath10k_hw_values *hw_values;
	struct ath10k_bmi bmi;
	struct ath10k_wmi wmi;
	struct ath10k_htc htc;
	struct ath10k_htt htt;

	struct ath10k_hw_params hw_params;

	/* contains the firmware images used with ATH10K_FIRMWARE_MODE_NORMAL */
	struct ath10k_fw_components normal_mode_fw;

	/* READ-ONLY images of the running firmware, which can be either
	 * normal or UTF. Do not modify, release etc!
	 */
	const struct ath10k_fw_components *running_fw;

	const struct firmware *pre_cal_file;
	const struct firmware *cal_file;

	struct {
		u32 vendor;
		u32 device;
		u32 subsystem_vendor;
		u32 subsystem_device;

		bool bmi_ids_valid;
		u8 bmi_board_id;
		u8 bmi_chip_id;

		char bdf_ext[ATH10K_SMBIOS_BDF_EXT_STR_LENGTH];
	} id;

	int fw_api;
	int bd_api;
	enum ath10k_cal_mode cal_mode;

	struct {
		struct completion started;
		struct completion completed;
		struct completion on_channel;
		struct delayed_work timeout;
		enum ath10k_scan_state state;
		bool is_roc;
		int vdev_id;
		int roc_freq;
		bool roc_notify;
	} scan;

	struct {
		struct ieee80211_supported_band sbands[NUM_NL80211_BANDS];
	} mac;

	/* should never be NULL; needed for regular htt rx */
	struct ieee80211_channel *rx_channel;

	/* valid during scan; needed for mgmt rx during scan */
	struct ieee80211_channel *scan_channel;

	/* current operating channel definition */
	struct cfg80211_chan_def chandef;

	/* currently configured operating channel in firmware */
	struct ieee80211_channel *tgt_oper_chan;

	unsigned long long free_vdev_map;
	struct ath10k_vif *monitor_arvif;
	bool monitor;
	int monitor_vdev_id;
	bool monitor_started;
	unsigned int filter_flags;
	unsigned long dev_flags;
	bool dfs_block_radar_events;

	/* protected by conf_mutex */
	bool radar_enabled;
	int num_started_vdevs;

	/* Protected by conf-mutex */
	u8 cfg_tx_chainmask;
	u8 cfg_rx_chainmask;

	struct completion install_key_done;

	struct completion vdev_setup_done;

	struct workqueue_struct *workqueue;
	/* Auxiliary workqueue */
	struct workqueue_struct *workqueue_aux;

	/* prevents concurrent FW reconfiguration */
	struct mutex conf_mutex;

	/* protects shared structure data */
	spinlock_t data_lock;
	/* protects: ar->txqs, artxq->list */
	spinlock_t txqs_lock;

	struct list_head txqs;
	struct list_head arvifs;
	struct list_head peers;
	struct ath10k_peer *peer_map[ATH10K_MAX_NUM_PEER_IDS];
	wait_queue_head_t peer_mapping_wq;

	/* protected by conf_mutex */
	int num_peers;
	int num_stations;

	int max_num_peers;
	int max_num_stations;
	int max_num_vdevs;
	int max_num_tdls_vdevs;
	int num_active_peers;
	int num_tids;

	struct work_struct svc_rdy_work;
	struct sk_buff *svc_rdy_skb;

	struct work_struct offchan_tx_work;
	struct sk_buff_head offchan_tx_queue;
	struct completion offchan_tx_completed;
	struct sk_buff *offchan_tx_skb;

	struct work_struct wmi_mgmt_tx_work;
	struct sk_buff_head wmi_mgmt_tx_queue;

	enum ath10k_state state;

	struct work_struct register_work;
	struct work_struct restart_work;

	/* cycle count is reported twice for each visited channel during scan.
	 * access protected by data_lock
	 */
	u32 survey_last_rx_clear_count;
	u32 survey_last_cycle_count;
	struct survey_info survey[ATH10K_NUM_CHANS];

	/* Channel info events are expected to come in pairs without and with
	 * COMPLETE flag set respectively for each channel visit during scan.
	 *
	 * However there are deviations from this rule. This flag is used to
	 * avoid reporting garbage data.
	 */
	bool ch_info_can_report_survey;
	struct completion bss_survey_done;

	struct dfs_pattern_detector *dfs_detector;

	unsigned long tx_paused; /* see ATH10K_TX_PAUSE_ */

#ifdef CONFIG_ATH10K_DEBUGFS
	struct ath10k_debug debug;
	struct {
		/* relay(fs) channel for spectral scan */
		struct rchan *rfs_chan_spec_scan;

		/* spectral_mode and spec_config are protected by conf_mutex */
		enum ath10k_spectral_mode mode;
		struct ath10k_spec_scan config;
	} spectral;
#endif

	struct {
		/* protected by conf_mutex */
		struct ath10k_fw_components utf_mode_fw;

		/* protected by data_lock */
		bool utf_monitor;
	} testmode;

	struct {
		/* protected by data_lock */
		u32 fw_crash_counter;
		u32 fw_warm_reset_counter;
		u32 fw_cold_reset_counter;
	} stats;

	struct ath10k_thermal thermal;
	struct ath10k_wow wow;
	struct ath10k_per_peer_tx_stats peer_tx_stats;

	/* NAPI */
	struct net_device napi_dev;
	struct napi_struct napi;

	struct work_struct set_coverage_class_work;
	/* protected by conf_mutex */
	struct {
		/* writing also protected by data_lock */
		s16 coverage_class;

		u32 reg_phyclk;
		u32 reg_slottime_conf;
		u32 reg_slottime_orig;
		u32 reg_ack_cts_timeout_conf;
		u32 reg_ack_cts_timeout_orig;
	} fw_coverage;

	u32 ampdu_reference;

	void *ce_priv;

	/* must be last */
	u8 drv_priv[0] __aligned(sizeof(void *));
};

static inline bool ath10k_peer_stats_enabled(struct ath10k *ar)
{
	if (test_bit(ATH10K_FLAG_PEER_STATS, &ar->dev_flags) &&
	    test_bit(WMI_SERVICE_PEER_STATS, ar->wmi.svc_map))
		return true;

	return false;
}

struct ath10k *ath10k_core_create(size_t priv_size, struct device *dev,
				  enum ath10k_bus bus,
				  enum ath10k_hw_rev hw_rev,
				  const struct ath10k_hif_ops *hif_ops);
void ath10k_core_destroy(struct ath10k *ar);
void ath10k_core_get_fw_features_str(struct ath10k *ar,
				     char *buf,
				     size_t max_len);
int ath10k_core_fetch_firmware_api_n(struct ath10k *ar, const char *name,
				     struct ath10k_fw_file *fw_file);

int ath10k_core_start(struct ath10k *ar, enum ath10k_firmware_mode mode,
		      const struct ath10k_fw_components *fw_components);
int ath10k_wait_for_suspend(struct ath10k *ar, u32 suspend_opt);
void ath10k_core_stop(struct ath10k *ar);
int ath10k_core_register(struct ath10k *ar, u32 chip_id);
void ath10k_core_unregister(struct ath10k *ar);

#endif /* _CORE_H_ */<|MERGE_RESOLUTION|>--- conflicted
+++ resolved
@@ -92,10 +92,7 @@
 	ATH10K_BUS_PCI,
 	ATH10K_BUS_AHB,
 	ATH10K_BUS_SDIO,
-<<<<<<< HEAD
-=======
 	ATH10K_BUS_USB,
->>>>>>> bb176f67
 };
 
 static inline const char *ath10k_bus_str(enum ath10k_bus bus)
@@ -107,11 +104,8 @@
 		return "ahb";
 	case ATH10K_BUS_SDIO:
 		return "sdio";
-<<<<<<< HEAD
-=======
 	case ATH10K_BUS_USB:
 		return "usb";
->>>>>>> bb176f67
 	}
 
 	return "unknown";
