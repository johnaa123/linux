--- conflicted
+++ resolved
@@ -642,11 +642,7 @@
 	atomic_t isr_count_rx, isr_count_tx;
 	/* debugfs */
 	struct dentry *debug;
-<<<<<<< HEAD
-	struct debugfs_blob_wrapper blobs[ARRAY_SIZE(fw_mapping)];
-=======
 	struct wil_blob_wrapper blobs[ARRAY_SIZE(fw_mapping)];
->>>>>>> 52776a70
 	u8 discovery_mode;
 
 	void *platform_handle;
@@ -662,13 +658,10 @@
 	struct wireless_dev *p2p_wdev;
 	struct mutex p2p_wdev_mutex; /* protect @p2p_wdev */
 	struct wireless_dev *radio_wdev;
-<<<<<<< HEAD
-=======
 
 	/* High Access Latency Policy voting */
 	struct wil_halp halp;
 
->>>>>>> 52776a70
 };
 
 #define wil_to_wiphy(i) (i->wdev->wiphy)
@@ -831,10 +824,7 @@
 void wil_enable_irq(struct wil6210_priv *wil);
 
 /* P2P */
-<<<<<<< HEAD
-=======
 bool wil_p2p_is_social_scan(struct cfg80211_scan_request *request);
->>>>>>> 52776a70
 void wil_p2p_discovery_timer_fn(ulong x);
 int wil_p2p_search(struct wil6210_priv *wil,
 		   struct cfg80211_scan_request *request);
