/*
 * Real Time Clock driver for Freescale MC13XXX PMIC
 *
 * (C) 2009 Sascha Hauer, Pengutronix
 * (C) 2009 Uwe Kleine-Koenig, Pengutronix
 *
 * This program is free software; you can redistribute it and/or modify
 * it under the terms of the GNU General Public License version 2 as
 * published by the Free Software Foundation.
 */

#include <linux/mfd/mc13xxx.h>
#include <linux/platform_device.h>
#include <linux/kernel.h>
#include <linux/module.h>
#include <linux/slab.h>
#include <linux/rtc.h>

#define DRIVER_NAME "mc13xxx-rtc"

#define MC13XXX_RTCTOD	20
#define MC13XXX_RTCTODA	21
#define MC13XXX_RTCDAY	22
#define MC13XXX_RTCDAYA	23

#define SEC_PER_DAY	(24 * 60 * 60)

struct mc13xxx_rtc {
	struct rtc_device *rtc;
	struct mc13xxx *mc13xxx;
	int valid;
};

static int mc13xxx_rtc_irq_enable_unlocked(struct device *dev,
		unsigned int enabled, int irq)
{
	struct mc13xxx_rtc *priv = dev_get_drvdata(dev);
	int (*func)(struct mc13xxx *mc13xxx, int irq);

	if (!priv->valid)
		return -ENODATA;

	func = enabled ? mc13xxx_irq_unmask : mc13xxx_irq_mask;
	return func(priv->mc13xxx, irq);
}

static int mc13xxx_rtc_alarm_irq_enable(struct device *dev,
					unsigned int enabled)
{
	struct mc13xxx_rtc *priv = dev_get_drvdata(dev);
	int ret;

	mc13xxx_lock(priv->mc13xxx);

	ret = mc13xxx_rtc_irq_enable_unlocked(dev, enabled, MC13XXX_IRQ_TODA);

	mc13xxx_unlock(priv->mc13xxx);

	return ret;
}

static int mc13xxx_rtc_read_time(struct device *dev, struct rtc_time *tm)
{
	struct mc13xxx_rtc *priv = dev_get_drvdata(dev);
	unsigned int seconds, days1, days2;

	if (!priv->valid)
		return -ENODATA;

	do {
		int ret;

		ret = mc13xxx_reg_read(priv->mc13xxx, MC13XXX_RTCDAY, &days1);
		if (ret)
			return ret;

		ret = mc13xxx_reg_read(priv->mc13xxx, MC13XXX_RTCTOD, &seconds);
		if (ret)
			return ret;

		ret = mc13xxx_reg_read(priv->mc13xxx, MC13XXX_RTCDAY, &days2);
		if (ret)
			return ret;
	} while (days1 != days2);

	rtc_time64_to_tm((time64_t)days1 * SEC_PER_DAY + seconds, tm);

	return rtc_valid_tm(tm);
}

static int mc13xxx_rtc_set_mmss(struct device *dev, time64_t secs)
{
	struct mc13xxx_rtc *priv = dev_get_drvdata(dev);
	unsigned int seconds, days;
	unsigned int alarmseconds;
	int ret;

	days = div_s64_rem(secs, SEC_PER_DAY, &seconds);

	mc13xxx_lock(priv->mc13xxx);

	/*
	 * temporarily invalidate alarm to prevent triggering it when the day is
	 * already updated while the time isn't yet.
	 */
	ret = mc13xxx_reg_read(priv->mc13xxx, MC13XXX_RTCTODA, &alarmseconds);
	if (unlikely(ret))
		goto out;

	if (alarmseconds < SEC_PER_DAY) {
		ret = mc13xxx_reg_write(priv->mc13xxx,
				MC13XXX_RTCTODA, 0x1ffff);
		if (unlikely(ret))
			goto out;
	}

	/*
	 * write seconds=0 to prevent a day switch between writing days
	 * and seconds below
	 */
	ret = mc13xxx_reg_write(priv->mc13xxx, MC13XXX_RTCTOD, 0);
	if (unlikely(ret))
		goto out;

	ret = mc13xxx_reg_write(priv->mc13xxx, MC13XXX_RTCDAY, days);
	if (unlikely(ret))
		goto out;

	ret = mc13xxx_reg_write(priv->mc13xxx, MC13XXX_RTCTOD, seconds);
	if (unlikely(ret))
		goto out;

	/* restore alarm */
	if (alarmseconds < SEC_PER_DAY) {
		ret = mc13xxx_reg_write(priv->mc13xxx,
				MC13XXX_RTCTODA, alarmseconds);
		if (unlikely(ret))
			goto out;
	}

	if (!priv->valid) {
		ret = mc13xxx_irq_ack(priv->mc13xxx, MC13XXX_IRQ_RTCRST);
		if (unlikely(ret))
			goto out;

		ret = mc13xxx_irq_unmask(priv->mc13xxx, MC13XXX_IRQ_RTCRST);
	}

out:
	priv->valid = !ret;

	mc13xxx_unlock(priv->mc13xxx);

	return ret;
}

static int mc13xxx_rtc_read_alarm(struct device *dev, struct rtc_wkalrm *alarm)
{
	struct mc13xxx_rtc *priv = dev_get_drvdata(dev);
	unsigned seconds, days;
	time64_t s1970;
	int enabled, pending;
	int ret;

	mc13xxx_lock(priv->mc13xxx);

	ret = mc13xxx_reg_read(priv->mc13xxx, MC13XXX_RTCTODA, &seconds);
	if (unlikely(ret))
		goto out;
	if (seconds >= SEC_PER_DAY) {
		ret = -ENODATA;
		goto out;
	}

	ret = mc13xxx_reg_read(priv->mc13xxx, MC13XXX_RTCDAY, &days);
	if (unlikely(ret))
		goto out;

	ret = mc13xxx_irq_status(priv->mc13xxx, MC13XXX_IRQ_TODA,
			&enabled, &pending);

out:
	mc13xxx_unlock(priv->mc13xxx);

	if (ret)
		return ret;

	alarm->enabled = enabled;
	alarm->pending = pending;

	s1970 = (time64_t)days * SEC_PER_DAY + seconds;

	rtc_time64_to_tm(s1970, &alarm->time);
	dev_dbg(dev, "%s: %lld\n", __func__, (long long)s1970);

	return 0;
}

static int mc13xxx_rtc_set_alarm(struct device *dev, struct rtc_wkalrm *alarm)
{
	struct mc13xxx_rtc *priv = dev_get_drvdata(dev);
	time64_t s1970;
	u32 seconds, days;
	int ret;

	mc13xxx_lock(priv->mc13xxx);

	/* disable alarm to prevent false triggering */
	ret = mc13xxx_reg_write(priv->mc13xxx, MC13XXX_RTCTODA, 0x1ffff);
	if (unlikely(ret))
		goto out;

	ret = mc13xxx_irq_ack(priv->mc13xxx, MC13XXX_IRQ_TODA);
	if (unlikely(ret))
		goto out;

	s1970 = rtc_tm_to_time64(&alarm->time);

<<<<<<< HEAD
	dev_dbg(dev, "%s: o%2.s %lld\n", __func__, alarm->enabled ? "n" : "ff",
			(long long)s1970);
=======
	dev_dbg(dev, "%s: %s %lu\n", __func__, alarm->enabled ? "on" : "off",
			s1970);
>>>>>>> 5d77fd3b

	ret = mc13xxx_rtc_irq_enable_unlocked(dev, alarm->enabled,
			MC13XXX_IRQ_TODA);
	if (unlikely(ret))
		goto out;

	days = div_s64_rem(s1970, SEC_PER_DAY, &seconds);

	ret = mc13xxx_reg_write(priv->mc13xxx, MC13XXX_RTCDAYA, days);
	if (unlikely(ret))
		goto out;

	ret = mc13xxx_reg_write(priv->mc13xxx, MC13XXX_RTCTODA, seconds);

out:
	mc13xxx_unlock(priv->mc13xxx);

	return ret;
}

static irqreturn_t mc13xxx_rtc_alarm_handler(int irq, void *dev)
{
	struct mc13xxx_rtc *priv = dev;
	struct mc13xxx *mc13xxx = priv->mc13xxx;

	rtc_update_irq(priv->rtc, 1, RTC_IRQF | RTC_AF);

	mc13xxx_irq_ack(mc13xxx, irq);

	return IRQ_HANDLED;
}

static irqreturn_t mc13xxx_rtc_update_handler(int irq, void *dev)
{
	struct mc13xxx_rtc *priv = dev;
	struct mc13xxx *mc13xxx = priv->mc13xxx;

	rtc_update_irq(priv->rtc, 1, RTC_IRQF | RTC_UF);

	mc13xxx_irq_ack(mc13xxx, irq);

	return IRQ_HANDLED;
}

static const struct rtc_class_ops mc13xxx_rtc_ops = {
	.read_time = mc13xxx_rtc_read_time,
	.set_mmss64 = mc13xxx_rtc_set_mmss,
	.read_alarm = mc13xxx_rtc_read_alarm,
	.set_alarm = mc13xxx_rtc_set_alarm,
	.alarm_irq_enable = mc13xxx_rtc_alarm_irq_enable,
};

static irqreturn_t mc13xxx_rtc_reset_handler(int irq, void *dev)
{
	struct mc13xxx_rtc *priv = dev;
	struct mc13xxx *mc13xxx = priv->mc13xxx;

	priv->valid = 0;

	mc13xxx_irq_mask(mc13xxx, irq);

	return IRQ_HANDLED;
}

static int __init mc13xxx_rtc_probe(struct platform_device *pdev)
{
	int ret;
	struct mc13xxx_rtc *priv;
	struct mc13xxx *mc13xxx;

	priv = devm_kzalloc(&pdev->dev, sizeof(*priv), GFP_KERNEL);
	if (!priv)
		return -ENOMEM;

	mc13xxx = dev_get_drvdata(pdev->dev.parent);
	priv->mc13xxx = mc13xxx;
	priv->valid = 1;

	platform_set_drvdata(pdev, priv);

	mc13xxx_lock(mc13xxx);

	mc13xxx_irq_ack(mc13xxx, MC13XXX_IRQ_RTCRST);

	ret = mc13xxx_irq_request(mc13xxx, MC13XXX_IRQ_RTCRST,
			mc13xxx_rtc_reset_handler, DRIVER_NAME, priv);
	if (ret)
		goto err_irq_request;

	ret = mc13xxx_irq_request(mc13xxx, MC13XXX_IRQ_1HZ,
			mc13xxx_rtc_update_handler, DRIVER_NAME, priv);
	if (ret)
		goto err_irq_request;

	ret = mc13xxx_irq_request_nounmask(mc13xxx, MC13XXX_IRQ_TODA,
			mc13xxx_rtc_alarm_handler, DRIVER_NAME, priv);
	if (ret)
		goto err_irq_request;

	mc13xxx_unlock(mc13xxx);

	priv->rtc = devm_rtc_device_register(&pdev->dev, pdev->name,
					     &mc13xxx_rtc_ops, THIS_MODULE);

	return 0;

err_irq_request:
	mc13xxx_irq_free(mc13xxx, MC13XXX_IRQ_TODA, priv);
	mc13xxx_irq_free(mc13xxx, MC13XXX_IRQ_1HZ, priv);
	mc13xxx_irq_free(mc13xxx, MC13XXX_IRQ_RTCRST, priv);

	mc13xxx_unlock(mc13xxx);

	return ret;
}

static int mc13xxx_rtc_remove(struct platform_device *pdev)
{
	struct mc13xxx_rtc *priv = platform_get_drvdata(pdev);

	mc13xxx_lock(priv->mc13xxx);

	mc13xxx_irq_free(priv->mc13xxx, MC13XXX_IRQ_TODA, priv);
	mc13xxx_irq_free(priv->mc13xxx, MC13XXX_IRQ_1HZ, priv);
	mc13xxx_irq_free(priv->mc13xxx, MC13XXX_IRQ_RTCRST, priv);

	mc13xxx_unlock(priv->mc13xxx);

	return 0;
}

static const struct platform_device_id mc13xxx_rtc_idtable[] = {
	{
		.name = "mc13783-rtc",
	}, {
		.name = "mc13892-rtc",
	}, {
		.name = "mc34708-rtc",
	},
	{ /* sentinel */ }
};
MODULE_DEVICE_TABLE(platform, mc13xxx_rtc_idtable);

static struct platform_driver mc13xxx_rtc_driver = {
	.id_table = mc13xxx_rtc_idtable,
	.remove = mc13xxx_rtc_remove,
	.driver = {
		.name = DRIVER_NAME,
	},
};

module_platform_driver_probe(mc13xxx_rtc_driver, &mc13xxx_rtc_probe);

MODULE_AUTHOR("Sascha Hauer <s.hauer@pengutronix.de>");
MODULE_DESCRIPTION("RTC driver for Freescale MC13XXX PMIC");
MODULE_LICENSE("GPL v2");<|MERGE_RESOLUTION|>--- conflicted
+++ resolved
@@ -216,13 +216,8 @@
 
 	s1970 = rtc_tm_to_time64(&alarm->time);
 
-<<<<<<< HEAD
-	dev_dbg(dev, "%s: o%2.s %lld\n", __func__, alarm->enabled ? "n" : "ff",
+	dev_dbg(dev, "%s: %s %lld\n", __func__, alarm->enabled ? "on" : "off",
 			(long long)s1970);
-=======
-	dev_dbg(dev, "%s: %s %lu\n", __func__, alarm->enabled ? "on" : "off",
-			s1970);
->>>>>>> 5d77fd3b
 
 	ret = mc13xxx_rtc_irq_enable_unlocked(dev, alarm->enabled,
 			MC13XXX_IRQ_TODA);
