--- conflicted
+++ resolved
@@ -186,10 +186,7 @@
 
 	list_for_each_entry (ep, &gadget->ep_list, ep_list) {
 		ep->claimed = false;
-<<<<<<< HEAD
-=======
 		ep->driver_data = NULL;
->>>>>>> 9f30a04d
 	}
 	gadget->in_epnum = 0;
 	gadget->out_epnum = 0;
