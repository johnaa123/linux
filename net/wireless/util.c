/*
 * Wireless utility functions
 *
 * Copyright 2007-2009	Johannes Berg <johannes@sipsolutions.net>
 */
#include <linux/export.h>
#include <linux/bitops.h>
#include <linux/etherdevice.h>
#include <linux/slab.h>
#include <net/cfg80211.h>
#include <net/ip.h>
#include <net/dsfield.h>
#include "core.h"
#include "rdev-ops.h"


struct ieee80211_rate *
ieee80211_get_response_rate(struct ieee80211_supported_band *sband,
			    u32 basic_rates, int bitrate)
{
	struct ieee80211_rate *result = &sband->bitrates[0];
	int i;

	for (i = 0; i < sband->n_bitrates; i++) {
		if (!(basic_rates & BIT(i)))
			continue;
		if (sband->bitrates[i].bitrate > bitrate)
			continue;
		result = &sband->bitrates[i];
	}

	return result;
}
EXPORT_SYMBOL(ieee80211_get_response_rate);

int ieee80211_channel_to_frequency(int chan, enum ieee80211_band band)
{
	/* see 802.11 17.3.8.3.2 and Annex J
	 * there are overlapping channel numbers in 5GHz and 2GHz bands */
	if (chan <= 0)
		return 0; /* not supported */
	switch (band) {
	case IEEE80211_BAND_2GHZ:
		if (chan == 14)
			return 2484;
		else if (chan < 14)
			return 2407 + chan * 5;
		break;
	case IEEE80211_BAND_5GHZ:
		if (chan >= 182 && chan <= 196)
			return 4000 + chan * 5;
		else
			return 5000 + chan * 5;
		break;
	case IEEE80211_BAND_60GHZ:
		if (chan < 5)
			return 56160 + chan * 2160;
		break;
	default:
		;
	}
	return 0; /* not supported */
}
EXPORT_SYMBOL(ieee80211_channel_to_frequency);

int ieee80211_frequency_to_channel(int freq)
{
	/* see 802.11 17.3.8.3.2 and Annex J */
	if (freq == 2484)
		return 14;
	else if (freq < 2484)
		return (freq - 2407) / 5;
	else if (freq >= 4910 && freq <= 4980)
		return (freq - 4000) / 5;
	else if (freq <= 45000) /* DMG band lower limit */
		return (freq - 5000) / 5;
	else if (freq >= 58320 && freq <= 64800)
		return (freq - 56160) / 2160;
	else
		return 0;
}
EXPORT_SYMBOL(ieee80211_frequency_to_channel);

struct ieee80211_channel *__ieee80211_get_channel(struct wiphy *wiphy,
						  int freq)
{
	enum ieee80211_band band;
	struct ieee80211_supported_band *sband;
	int i;

	for (band = 0; band < IEEE80211_NUM_BANDS; band++) {
		sband = wiphy->bands[band];

		if (!sband)
			continue;

		for (i = 0; i < sband->n_channels; i++) {
			if (sband->channels[i].center_freq == freq)
				return &sband->channels[i];
		}
	}

	return NULL;
}
EXPORT_SYMBOL(__ieee80211_get_channel);

static void set_mandatory_flags_band(struct ieee80211_supported_band *sband,
				     enum ieee80211_band band)
{
	int i, want;

	switch (band) {
	case IEEE80211_BAND_5GHZ:
		want = 3;
		for (i = 0; i < sband->n_bitrates; i++) {
			if (sband->bitrates[i].bitrate == 60 ||
			    sband->bitrates[i].bitrate == 120 ||
			    sband->bitrates[i].bitrate == 240) {
				sband->bitrates[i].flags |=
					IEEE80211_RATE_MANDATORY_A;
				want--;
			}
		}
		WARN_ON(want);
		break;
	case IEEE80211_BAND_2GHZ:
		want = 7;
		for (i = 0; i < sband->n_bitrates; i++) {
			if (sband->bitrates[i].bitrate == 10) {
				sband->bitrates[i].flags |=
					IEEE80211_RATE_MANDATORY_B |
					IEEE80211_RATE_MANDATORY_G;
				want--;
			}

			if (sband->bitrates[i].bitrate == 20 ||
			    sband->bitrates[i].bitrate == 55 ||
			    sband->bitrates[i].bitrate == 110 ||
			    sband->bitrates[i].bitrate == 60 ||
			    sband->bitrates[i].bitrate == 120 ||
			    sband->bitrates[i].bitrate == 240) {
				sband->bitrates[i].flags |=
					IEEE80211_RATE_MANDATORY_G;
				want--;
			}

			if (sband->bitrates[i].bitrate != 10 &&
			    sband->bitrates[i].bitrate != 20 &&
			    sband->bitrates[i].bitrate != 55 &&
			    sband->bitrates[i].bitrate != 110)
				sband->bitrates[i].flags |=
					IEEE80211_RATE_ERP_G;
		}
		WARN_ON(want != 0 && want != 3 && want != 6);
		break;
	case IEEE80211_BAND_60GHZ:
		/* check for mandatory HT MCS 1..4 */
		WARN_ON(!sband->ht_cap.ht_supported);
		WARN_ON((sband->ht_cap.mcs.rx_mask[0] & 0x1e) != 0x1e);
		break;
	case IEEE80211_NUM_BANDS:
		WARN_ON(1);
		break;
	}
}

void ieee80211_set_bitrate_flags(struct wiphy *wiphy)
{
	enum ieee80211_band band;

	for (band = 0; band < IEEE80211_NUM_BANDS; band++)
		if (wiphy->bands[band])
			set_mandatory_flags_band(wiphy->bands[band], band);
}

bool cfg80211_supported_cipher_suite(struct wiphy *wiphy, u32 cipher)
{
	int i;
	for (i = 0; i < wiphy->n_cipher_suites; i++)
		if (cipher == wiphy->cipher_suites[i])
			return true;
	return false;
}

int cfg80211_validate_key_settings(struct cfg80211_registered_device *rdev,
				   struct key_params *params, int key_idx,
				   bool pairwise, const u8 *mac_addr)
{
	if (key_idx > 5)
		return -EINVAL;

	if (!pairwise && mac_addr && !(rdev->wiphy.flags & WIPHY_FLAG_IBSS_RSN))
		return -EINVAL;

	if (pairwise && !mac_addr)
		return -EINVAL;

	/*
	 * Disallow pairwise keys with non-zero index unless it's WEP
	 * or a vendor specific cipher (because current deployments use
	 * pairwise WEP keys with non-zero indices and for vendor specific
	 * ciphers this should be validated in the driver or hardware level
	 * - but 802.11i clearly specifies to use zero)
	 */
	if (pairwise && key_idx &&
	    ((params->cipher == WLAN_CIPHER_SUITE_TKIP) ||
	     (params->cipher == WLAN_CIPHER_SUITE_CCMP) ||
	     (params->cipher == WLAN_CIPHER_SUITE_AES_CMAC)))
		return -EINVAL;

	switch (params->cipher) {
	case WLAN_CIPHER_SUITE_WEP40:
		if (params->key_len != WLAN_KEY_LEN_WEP40)
			return -EINVAL;
		break;
	case WLAN_CIPHER_SUITE_TKIP:
		if (params->key_len != WLAN_KEY_LEN_TKIP)
			return -EINVAL;
		break;
	case WLAN_CIPHER_SUITE_CCMP:
		if (params->key_len != WLAN_KEY_LEN_CCMP)
			return -EINVAL;
		break;
	case WLAN_CIPHER_SUITE_WEP104:
		if (params->key_len != WLAN_KEY_LEN_WEP104)
			return -EINVAL;
		break;
	case WLAN_CIPHER_SUITE_AES_CMAC:
		if (params->key_len != WLAN_KEY_LEN_AES_CMAC)
			return -EINVAL;
		break;
	default:
		/*
		 * We don't know anything about this algorithm,
		 * allow using it -- but the driver must check
		 * all parameters! We still check below whether
		 * or not the driver supports this algorithm,
		 * of course.
		 */
		break;
	}

	if (params->seq) {
		switch (params->cipher) {
		case WLAN_CIPHER_SUITE_WEP40:
		case WLAN_CIPHER_SUITE_WEP104:
			/* These ciphers do not use key sequence */
			return -EINVAL;
		case WLAN_CIPHER_SUITE_TKIP:
		case WLAN_CIPHER_SUITE_CCMP:
		case WLAN_CIPHER_SUITE_AES_CMAC:
			if (params->seq_len != 6)
				return -EINVAL;
			break;
		}
	}

	if (!cfg80211_supported_cipher_suite(&rdev->wiphy, params->cipher))
		return -EINVAL;

	return 0;
}

unsigned int __attribute_const__ ieee80211_hdrlen(__le16 fc)
{
	unsigned int hdrlen = 24;

	if (ieee80211_is_data(fc)) {
		if (ieee80211_has_a4(fc))
			hdrlen = 30;
		if (ieee80211_is_data_qos(fc)) {
			hdrlen += IEEE80211_QOS_CTL_LEN;
			if (ieee80211_has_order(fc))
				hdrlen += IEEE80211_HT_CTL_LEN;
		}
		goto out;
	}

	if (ieee80211_is_ctl(fc)) {
		/*
		 * ACK and CTS are 10 bytes, all others 16. To see how
		 * to get this condition consider
		 *   subtype mask:   0b0000000011110000 (0x00F0)
		 *   ACK subtype:    0b0000000011010000 (0x00D0)
		 *   CTS subtype:    0b0000000011000000 (0x00C0)
		 *   bits that matter:         ^^^      (0x00E0)
		 *   value of those: 0b0000000011000000 (0x00C0)
		 */
		if ((fc & cpu_to_le16(0x00E0)) == cpu_to_le16(0x00C0))
			hdrlen = 10;
		else
			hdrlen = 16;
	}
out:
	return hdrlen;
}
EXPORT_SYMBOL(ieee80211_hdrlen);

unsigned int ieee80211_get_hdrlen_from_skb(const struct sk_buff *skb)
{
	const struct ieee80211_hdr *hdr =
			(const struct ieee80211_hdr *)skb->data;
	unsigned int hdrlen;

	if (unlikely(skb->len < 10))
		return 0;
	hdrlen = ieee80211_hdrlen(hdr->frame_control);
	if (unlikely(hdrlen > skb->len))
		return 0;
	return hdrlen;
}
EXPORT_SYMBOL(ieee80211_get_hdrlen_from_skb);

unsigned int ieee80211_get_mesh_hdrlen(struct ieee80211s_hdr *meshhdr)
{
	int ae = meshhdr->flags & MESH_FLAGS_AE;
	/* 802.11-2012, 8.2.4.7.3 */
	switch (ae) {
	default:
	case 0:
		return 6;
	case MESH_FLAGS_AE_A4:
		return 12;
	case MESH_FLAGS_AE_A5_A6:
		return 18;
	}
}
EXPORT_SYMBOL(ieee80211_get_mesh_hdrlen);

int ieee80211_data_to_8023(struct sk_buff *skb, const u8 *addr,
			   enum nl80211_iftype iftype)
{
	struct ieee80211_hdr *hdr = (struct ieee80211_hdr *) skb->data;
	u16 hdrlen, ethertype;
	u8 *payload;
	u8 dst[ETH_ALEN];
	u8 src[ETH_ALEN] __aligned(2);

	if (unlikely(!ieee80211_is_data_present(hdr->frame_control)))
		return -1;

	hdrlen = ieee80211_hdrlen(hdr->frame_control);

	/* convert IEEE 802.11 header + possible LLC headers into Ethernet
	 * header
	 * IEEE 802.11 address fields:
	 * ToDS FromDS Addr1 Addr2 Addr3 Addr4
	 *   0     0   DA    SA    BSSID n/a
	 *   0     1   DA    BSSID SA    n/a
	 *   1     0   BSSID SA    DA    n/a
	 *   1     1   RA    TA    DA    SA
	 */
	memcpy(dst, ieee80211_get_DA(hdr), ETH_ALEN);
	memcpy(src, ieee80211_get_SA(hdr), ETH_ALEN);

	switch (hdr->frame_control &
		cpu_to_le16(IEEE80211_FCTL_TODS | IEEE80211_FCTL_FROMDS)) {
	case cpu_to_le16(IEEE80211_FCTL_TODS):
		if (unlikely(iftype != NL80211_IFTYPE_AP &&
			     iftype != NL80211_IFTYPE_AP_VLAN &&
			     iftype != NL80211_IFTYPE_P2P_GO))
			return -1;
		break;
	case cpu_to_le16(IEEE80211_FCTL_TODS | IEEE80211_FCTL_FROMDS):
		if (unlikely(iftype != NL80211_IFTYPE_WDS &&
			     iftype != NL80211_IFTYPE_MESH_POINT &&
			     iftype != NL80211_IFTYPE_AP_VLAN &&
			     iftype != NL80211_IFTYPE_STATION))
			return -1;
		if (iftype == NL80211_IFTYPE_MESH_POINT) {
			struct ieee80211s_hdr *meshdr =
				(struct ieee80211s_hdr *) (skb->data + hdrlen);
			/* make sure meshdr->flags is on the linear part */
			if (!pskb_may_pull(skb, hdrlen + 1))
				return -1;
			if (meshdr->flags & MESH_FLAGS_AE_A4)
				return -1;
			if (meshdr->flags & MESH_FLAGS_AE_A5_A6) {
				skb_copy_bits(skb, hdrlen +
					offsetof(struct ieee80211s_hdr, eaddr1),
				       	dst, ETH_ALEN);
				skb_copy_bits(skb, hdrlen +
					offsetof(struct ieee80211s_hdr, eaddr2),
				        src, ETH_ALEN);
			}
			hdrlen += ieee80211_get_mesh_hdrlen(meshdr);
		}
		break;
	case cpu_to_le16(IEEE80211_FCTL_FROMDS):
		if ((iftype != NL80211_IFTYPE_STATION &&
		     iftype != NL80211_IFTYPE_P2P_CLIENT &&
		     iftype != NL80211_IFTYPE_MESH_POINT) ||
		    (is_multicast_ether_addr(dst) &&
		     ether_addr_equal(src, addr)))
			return -1;
		if (iftype == NL80211_IFTYPE_MESH_POINT) {
			struct ieee80211s_hdr *meshdr =
				(struct ieee80211s_hdr *) (skb->data + hdrlen);
			/* make sure meshdr->flags is on the linear part */
			if (!pskb_may_pull(skb, hdrlen + 1))
				return -1;
			if (meshdr->flags & MESH_FLAGS_AE_A5_A6)
				return -1;
			if (meshdr->flags & MESH_FLAGS_AE_A4)
				skb_copy_bits(skb, hdrlen +
					offsetof(struct ieee80211s_hdr, eaddr1),
					src, ETH_ALEN);
			hdrlen += ieee80211_get_mesh_hdrlen(meshdr);
		}
		break;
	case cpu_to_le16(0):
		if (iftype != NL80211_IFTYPE_ADHOC &&
		    iftype != NL80211_IFTYPE_STATION)
				return -1;
		break;
	}

	if (!pskb_may_pull(skb, hdrlen + 8))
		return -1;

	payload = skb->data + hdrlen;
	ethertype = (payload[6] << 8) | payload[7];

	if (likely((ether_addr_equal(payload, rfc1042_header) &&
		    ethertype != ETH_P_AARP && ethertype != ETH_P_IPX) ||
		   ether_addr_equal(payload, bridge_tunnel_header))) {
		/* remove RFC1042 or Bridge-Tunnel encapsulation and
		 * replace EtherType */
		skb_pull(skb, hdrlen + 6);
		memcpy(skb_push(skb, ETH_ALEN), src, ETH_ALEN);
		memcpy(skb_push(skb, ETH_ALEN), dst, ETH_ALEN);
	} else {
		struct ethhdr *ehdr;
		__be16 len;

		skb_pull(skb, hdrlen);
		len = htons(skb->len);
		ehdr = (struct ethhdr *) skb_push(skb, sizeof(struct ethhdr));
		memcpy(ehdr->h_dest, dst, ETH_ALEN);
		memcpy(ehdr->h_source, src, ETH_ALEN);
		ehdr->h_proto = len;
	}
	return 0;
}
EXPORT_SYMBOL(ieee80211_data_to_8023);

int ieee80211_data_from_8023(struct sk_buff *skb, const u8 *addr,
			     enum nl80211_iftype iftype, u8 *bssid, bool qos)
{
	struct ieee80211_hdr hdr;
	u16 hdrlen, ethertype;
	__le16 fc;
	const u8 *encaps_data;
	int encaps_len, skip_header_bytes;
	int nh_pos, h_pos;
	int head_need;

	if (unlikely(skb->len < ETH_HLEN))
		return -EINVAL;

	nh_pos = skb_network_header(skb) - skb->data;
	h_pos = skb_transport_header(skb) - skb->data;

	/* convert Ethernet header to proper 802.11 header (based on
	 * operation mode) */
	ethertype = (skb->data[12] << 8) | skb->data[13];
	fc = cpu_to_le16(IEEE80211_FTYPE_DATA | IEEE80211_STYPE_DATA);

	switch (iftype) {
	case NL80211_IFTYPE_AP:
	case NL80211_IFTYPE_AP_VLAN:
	case NL80211_IFTYPE_P2P_GO:
		fc |= cpu_to_le16(IEEE80211_FCTL_FROMDS);
		/* DA BSSID SA */
		memcpy(hdr.addr1, skb->data, ETH_ALEN);
		memcpy(hdr.addr2, addr, ETH_ALEN);
		memcpy(hdr.addr3, skb->data + ETH_ALEN, ETH_ALEN);
		hdrlen = 24;
		break;
	case NL80211_IFTYPE_STATION:
	case NL80211_IFTYPE_P2P_CLIENT:
		fc |= cpu_to_le16(IEEE80211_FCTL_TODS);
		/* BSSID SA DA */
		memcpy(hdr.addr1, bssid, ETH_ALEN);
		memcpy(hdr.addr2, skb->data + ETH_ALEN, ETH_ALEN);
		memcpy(hdr.addr3, skb->data, ETH_ALEN);
		hdrlen = 24;
		break;
	case NL80211_IFTYPE_ADHOC:
		/* DA SA BSSID */
		memcpy(hdr.addr1, skb->data, ETH_ALEN);
		memcpy(hdr.addr2, skb->data + ETH_ALEN, ETH_ALEN);
		memcpy(hdr.addr3, bssid, ETH_ALEN);
		hdrlen = 24;
		break;
	default:
		return -EOPNOTSUPP;
	}

	if (qos) {
		fc |= cpu_to_le16(IEEE80211_STYPE_QOS_DATA);
		hdrlen += 2;
	}

	hdr.frame_control = fc;
	hdr.duration_id = 0;
	hdr.seq_ctrl = 0;

	skip_header_bytes = ETH_HLEN;
	if (ethertype == ETH_P_AARP || ethertype == ETH_P_IPX) {
		encaps_data = bridge_tunnel_header;
		encaps_len = sizeof(bridge_tunnel_header);
		skip_header_bytes -= 2;
	} else if (ethertype > 0x600) {
		encaps_data = rfc1042_header;
		encaps_len = sizeof(rfc1042_header);
		skip_header_bytes -= 2;
	} else {
		encaps_data = NULL;
		encaps_len = 0;
	}

	skb_pull(skb, skip_header_bytes);
	nh_pos -= skip_header_bytes;
	h_pos -= skip_header_bytes;

	head_need = hdrlen + encaps_len - skb_headroom(skb);

	if (head_need > 0 || skb_cloned(skb)) {
		head_need = max(head_need, 0);
		if (head_need)
			skb_orphan(skb);

		if (pskb_expand_head(skb, head_need, 0, GFP_ATOMIC))
			return -ENOMEM;

		skb->truesize += head_need;
	}

	if (encaps_data) {
		memcpy(skb_push(skb, encaps_len), encaps_data, encaps_len);
		nh_pos += encaps_len;
		h_pos += encaps_len;
	}

	memcpy(skb_push(skb, hdrlen), &hdr, hdrlen);

	nh_pos += hdrlen;
	h_pos += hdrlen;

	/* Update skb pointers to various headers since this modified frame
	 * is going to go through Linux networking code that may potentially
	 * need things like pointer to IP header. */
	skb_set_mac_header(skb, 0);
	skb_set_network_header(skb, nh_pos);
	skb_set_transport_header(skb, h_pos);

	return 0;
}
EXPORT_SYMBOL(ieee80211_data_from_8023);


void ieee80211_amsdu_to_8023s(struct sk_buff *skb, struct sk_buff_head *list,
			      const u8 *addr, enum nl80211_iftype iftype,
			      const unsigned int extra_headroom,
			      bool has_80211_header)
{
	struct sk_buff *frame = NULL;
	u16 ethertype;
	u8 *payload;
	const struct ethhdr *eth;
	int remaining, err;
	u8 dst[ETH_ALEN], src[ETH_ALEN];

	if (has_80211_header) {
		err = ieee80211_data_to_8023(skb, addr, iftype);
		if (err)
			goto out;

		/* skip the wrapping header */
		eth = (struct ethhdr *) skb_pull(skb, sizeof(struct ethhdr));
		if (!eth)
			goto out;
	} else {
		eth = (struct ethhdr *) skb->data;
	}

	while (skb != frame) {
		u8 padding;
		__be16 len = eth->h_proto;
		unsigned int subframe_len = sizeof(struct ethhdr) + ntohs(len);

		remaining = skb->len;
		memcpy(dst, eth->h_dest, ETH_ALEN);
		memcpy(src, eth->h_source, ETH_ALEN);

		padding = (4 - subframe_len) & 0x3;
		/* the last MSDU has no padding */
		if (subframe_len > remaining)
			goto purge;

		skb_pull(skb, sizeof(struct ethhdr));
		/* reuse skb for the last subframe */
		if (remaining <= subframe_len + padding)
			frame = skb;
		else {
			unsigned int hlen = ALIGN(extra_headroom, 4);
			/*
			 * Allocate and reserve two bytes more for payload
			 * alignment since sizeof(struct ethhdr) is 14.
			 */
			frame = dev_alloc_skb(hlen + subframe_len + 2);
			if (!frame)
				goto purge;

			skb_reserve(frame, hlen + sizeof(struct ethhdr) + 2);
			memcpy(skb_put(frame, ntohs(len)), skb->data,
				ntohs(len));

			eth = (struct ethhdr *)skb_pull(skb, ntohs(len) +
							padding);
			if (!eth) {
				dev_kfree_skb(frame);
				goto purge;
			}
		}

		skb_reset_network_header(frame);
		frame->dev = skb->dev;
		frame->priority = skb->priority;

		payload = frame->data;
		ethertype = (payload[6] << 8) | payload[7];

		if (likely((ether_addr_equal(payload, rfc1042_header) &&
			    ethertype != ETH_P_AARP && ethertype != ETH_P_IPX) ||
			   ether_addr_equal(payload, bridge_tunnel_header))) {
			/* remove RFC1042 or Bridge-Tunnel
			 * encapsulation and replace EtherType */
			skb_pull(frame, 6);
			memcpy(skb_push(frame, ETH_ALEN), src, ETH_ALEN);
			memcpy(skb_push(frame, ETH_ALEN), dst, ETH_ALEN);
		} else {
			memcpy(skb_push(frame, sizeof(__be16)), &len,
				sizeof(__be16));
			memcpy(skb_push(frame, ETH_ALEN), src, ETH_ALEN);
			memcpy(skb_push(frame, ETH_ALEN), dst, ETH_ALEN);
		}
		__skb_queue_tail(list, frame);
	}

	return;

 purge:
	__skb_queue_purge(list);
 out:
	dev_kfree_skb(skb);
}
EXPORT_SYMBOL(ieee80211_amsdu_to_8023s);

/* Given a data frame determine the 802.1p/1d tag to use. */
unsigned int cfg80211_classify8021d(struct sk_buff *skb)
{
	unsigned int dscp;

	/* skb->priority values from 256->263 are magic values to
	 * directly indicate a specific 802.1d priority.  This is used
	 * to allow 802.1d priority to be passed directly in from VLAN
	 * tags, etc.
	 */
	if (skb->priority >= 256 && skb->priority <= 263)
		return skb->priority - 256;

	switch (skb->protocol) {
	case htons(ETH_P_IP):
		dscp = ipv4_get_dsfield(ip_hdr(skb)) & 0xfc;
		break;
	case htons(ETH_P_IPV6):
		dscp = ipv6_get_dsfield(ipv6_hdr(skb)) & 0xfc;
		break;
	default:
		return 0;
	}

	return dscp >> 5;
}
EXPORT_SYMBOL(cfg80211_classify8021d);

const u8 *ieee80211_bss_get_ie(struct cfg80211_bss *bss, u8 ie)
{
	const struct cfg80211_bss_ies *ies;

	ies = rcu_dereference(bss->ies);
	if (!ies)
		return NULL;

	return cfg80211_find_ie(ie, ies->data, ies->len);
}
EXPORT_SYMBOL(ieee80211_bss_get_ie);

void cfg80211_upload_connect_keys(struct wireless_dev *wdev)
{
	struct cfg80211_registered_device *rdev = wiphy_to_dev(wdev->wiphy);
	struct net_device *dev = wdev->netdev;
	int i;

	if (!wdev->connect_keys)
		return;

	for (i = 0; i < 6; i++) {
		if (!wdev->connect_keys->params[i].cipher)
			continue;
		if (rdev_add_key(rdev, dev, i, false, NULL,
				 &wdev->connect_keys->params[i])) {
			netdev_err(dev, "failed to set key %d\n", i);
			continue;
		}
		if (wdev->connect_keys->def == i)
			if (rdev_set_default_key(rdev, dev, i, true, true)) {
				netdev_err(dev, "failed to set defkey %d\n", i);
				continue;
			}
		if (wdev->connect_keys->defmgmt == i)
			if (rdev_set_default_mgmt_key(rdev, dev, i))
				netdev_err(dev, "failed to set mgtdef %d\n", i);
	}

	kfree(wdev->connect_keys);
	wdev->connect_keys = NULL;
}

void cfg80211_process_wdev_events(struct wireless_dev *wdev)
{
	struct cfg80211_event *ev;
	unsigned long flags;
	const u8 *bssid = NULL;

	spin_lock_irqsave(&wdev->event_lock, flags);
	while (!list_empty(&wdev->event_list)) {
		ev = list_first_entry(&wdev->event_list,
				      struct cfg80211_event, list);
		list_del(&ev->list);
		spin_unlock_irqrestore(&wdev->event_lock, flags);

		wdev_lock(wdev);
		switch (ev->type) {
		case EVENT_CONNECT_RESULT:
			if (!is_zero_ether_addr(ev->cr.bssid))
				bssid = ev->cr.bssid;
			__cfg80211_connect_result(
				wdev->netdev, bssid,
				ev->cr.req_ie, ev->cr.req_ie_len,
				ev->cr.resp_ie, ev->cr.resp_ie_len,
				ev->cr.status,
				ev->cr.status == WLAN_STATUS_SUCCESS,
				NULL);
			break;
		case EVENT_ROAMED:
			__cfg80211_roamed(wdev, ev->rm.bss, ev->rm.req_ie,
					  ev->rm.req_ie_len, ev->rm.resp_ie,
					  ev->rm.resp_ie_len);
			break;
		case EVENT_DISCONNECTED:
			__cfg80211_disconnected(wdev->netdev,
						ev->dc.ie, ev->dc.ie_len,
						ev->dc.reason, true);
			break;
		case EVENT_IBSS_JOINED:
			__cfg80211_ibss_joined(wdev->netdev, ev->ij.bssid);
			break;
		}
		wdev_unlock(wdev);

		kfree(ev);

		spin_lock_irqsave(&wdev->event_lock, flags);
	}
	spin_unlock_irqrestore(&wdev->event_lock, flags);
}

void cfg80211_process_rdev_events(struct cfg80211_registered_device *rdev)
{
	struct wireless_dev *wdev;

	ASSERT_RTNL();
	ASSERT_RDEV_LOCK(rdev);

	mutex_lock(&rdev->devlist_mtx);

	list_for_each_entry(wdev, &rdev->wdev_list, list)
		cfg80211_process_wdev_events(wdev);

	mutex_unlock(&rdev->devlist_mtx);
}

int cfg80211_change_iface(struct cfg80211_registered_device *rdev,
			  struct net_device *dev, enum nl80211_iftype ntype,
			  u32 *flags, struct vif_params *params)
{
	int err;
	enum nl80211_iftype otype = dev->ieee80211_ptr->iftype;

	ASSERT_RDEV_LOCK(rdev);

	/* don't support changing VLANs, you just re-create them */
	if (otype == NL80211_IFTYPE_AP_VLAN)
		return -EOPNOTSUPP;

	/* cannot change into P2P device type */
	if (ntype == NL80211_IFTYPE_P2P_DEVICE)
		return -EOPNOTSUPP;

	if (!rdev->ops->change_virtual_intf ||
	    !(rdev->wiphy.interface_modes & (1 << ntype)))
		return -EOPNOTSUPP;

	/* if it's part of a bridge, reject changing type to station/ibss */
	if ((dev->priv_flags & IFF_BRIDGE_PORT) &&
	    (ntype == NL80211_IFTYPE_ADHOC ||
	     ntype == NL80211_IFTYPE_STATION ||
	     ntype == NL80211_IFTYPE_P2P_CLIENT))
		return -EBUSY;

	if (ntype != otype && netif_running(dev)) {
		mutex_lock(&rdev->devlist_mtx);
		err = cfg80211_can_change_interface(rdev, dev->ieee80211_ptr,
						    ntype);
		mutex_unlock(&rdev->devlist_mtx);
		if (err)
			return err;

		dev->ieee80211_ptr->use_4addr = false;
		dev->ieee80211_ptr->mesh_id_up_len = 0;

		switch (otype) {
		case NL80211_IFTYPE_AP:
			cfg80211_stop_ap(rdev, dev);
			break;
		case NL80211_IFTYPE_ADHOC:
			cfg80211_leave_ibss(rdev, dev, false);
			break;
		case NL80211_IFTYPE_STATION:
		case NL80211_IFTYPE_P2P_CLIENT:
			cfg80211_disconnect(rdev, dev,
					    WLAN_REASON_DEAUTH_LEAVING, true);
			break;
		case NL80211_IFTYPE_MESH_POINT:
			/* mesh should be handled? */
			break;
		default:
			break;
		}

		cfg80211_process_rdev_events(rdev);
	}

	err = rdev_change_virtual_intf(rdev, dev, ntype, flags, params);

	WARN_ON(!err && dev->ieee80211_ptr->iftype != ntype);

	if (!err && params && params->use_4addr != -1)
		dev->ieee80211_ptr->use_4addr = params->use_4addr;

	if (!err) {
		dev->priv_flags &= ~IFF_DONT_BRIDGE;
		switch (ntype) {
		case NL80211_IFTYPE_STATION:
			if (dev->ieee80211_ptr->use_4addr)
				break;
			/* fall through */
		case NL80211_IFTYPE_P2P_CLIENT:
		case NL80211_IFTYPE_ADHOC:
			dev->priv_flags |= IFF_DONT_BRIDGE;
			break;
		case NL80211_IFTYPE_P2P_GO:
		case NL80211_IFTYPE_AP:
		case NL80211_IFTYPE_AP_VLAN:
		case NL80211_IFTYPE_WDS:
		case NL80211_IFTYPE_MESH_POINT:
			/* bridging OK */
			break;
		case NL80211_IFTYPE_MONITOR:
			/* monitor can't bridge anyway */
			break;
		case NL80211_IFTYPE_UNSPECIFIED:
		case NUM_NL80211_IFTYPES:
			/* not happening */
			break;
		case NL80211_IFTYPE_P2P_DEVICE:
			WARN_ON(1);
			break;
		}
	}

	if (!err && ntype != otype && netif_running(dev)) {
		cfg80211_update_iface_num(rdev, ntype, 1);
		cfg80211_update_iface_num(rdev, otype, -1);
	}

	return err;
}

static u32 cfg80211_calculate_bitrate_60g(struct rate_info *rate)
{
	static const u32 __mcs2bitrate[] = {
		/* control PHY */
		[0] =   275,
		/* SC PHY */
		[1] =  3850,
		[2] =  7700,
		[3] =  9625,
		[4] = 11550,
		[5] = 12512, /* 1251.25 mbps */
		[6] = 15400,
		[7] = 19250,
		[8] = 23100,
		[9] = 25025,
		[10] = 30800,
		[11] = 38500,
		[12] = 46200,
		/* OFDM PHY */
		[13] =  6930,
		[14] =  8662, /* 866.25 mbps */
		[15] = 13860,
		[16] = 17325,
		[17] = 20790,
		[18] = 27720,
		[19] = 34650,
		[20] = 41580,
		[21] = 45045,
		[22] = 51975,
		[23] = 62370,
		[24] = 67568, /* 6756.75 mbps */
		/* LP-SC PHY */
		[25] =  6260,
		[26] =  8340,
		[27] = 11120,
		[28] = 12510,
		[29] = 16680,
		[30] = 22240,
		[31] = 25030,
	};

	if (WARN_ON_ONCE(rate->mcs >= ARRAY_SIZE(__mcs2bitrate)))
		return 0;

	return __mcs2bitrate[rate->mcs];
}

static u32 cfg80211_calculate_bitrate_vht(struct rate_info *rate)
{
	static const u32 base[4][10] = {
		{   6500000,
		   13000000,
		   19500000,
		   26000000,
		   39000000,
		   52000000,
		   58500000,
		   65000000,
		   78000000,
		   0,
		},
		{  13500000,
		   27000000,
		   40500000,
		   54000000,
		   81000000,
		  108000000,
		  121500000,
		  135000000,
		  162000000,
		  180000000,
		},
		{  29300000,
		   58500000,
		   87800000,
		  117000000,
		  175500000,
		  234000000,
		  263300000,
		  292500000,
		  351000000,
		  390000000,
		},
		{  58500000,
		  117000000,
		  175500000,
		  234000000,
		  351000000,
		  468000000,
		  526500000,
		  585000000,
		  702000000,
		  780000000,
		},
	};
	u32 bitrate;
	int idx;

	if (WARN_ON_ONCE(rate->mcs > 9))
		return 0;

	idx = rate->flags & (RATE_INFO_FLAGS_160_MHZ_WIDTH |
			     RATE_INFO_FLAGS_80P80_MHZ_WIDTH) ? 3 :
		  rate->flags & RATE_INFO_FLAGS_80_MHZ_WIDTH ? 2 :
		  rate->flags & RATE_INFO_FLAGS_40_MHZ_WIDTH ? 1 : 0;

	bitrate = base[idx][rate->mcs];
	bitrate *= rate->nss;

	if (rate->flags & RATE_INFO_FLAGS_SHORT_GI)
		bitrate = (bitrate / 9) * 10;

	/* do NOT round down here */
	return (bitrate + 50000) / 100000;
}

u32 cfg80211_calculate_bitrate(struct rate_info *rate)
{
	int modulation, streams, bitrate;

	if (!(rate->flags & RATE_INFO_FLAGS_MCS) &&
	    !(rate->flags & RATE_INFO_FLAGS_VHT_MCS))
		return rate->legacy;
	if (rate->flags & RATE_INFO_FLAGS_60G)
		return cfg80211_calculate_bitrate_60g(rate);
	if (rate->flags & RATE_INFO_FLAGS_VHT_MCS)
		return cfg80211_calculate_bitrate_vht(rate);

	/* the formula below does only work for MCS values smaller than 32 */
	if (WARN_ON_ONCE(rate->mcs >= 32))
		return 0;

	modulation = rate->mcs & 7;
	streams = (rate->mcs >> 3) + 1;

	bitrate = (rate->flags & RATE_INFO_FLAGS_40_MHZ_WIDTH) ?
			13500000 : 6500000;

	if (modulation < 4)
		bitrate *= (modulation + 1);
	else if (modulation == 4)
		bitrate *= (modulation + 2);
	else
		bitrate *= (modulation + 3);

	bitrate *= streams;

	if (rate->flags & RATE_INFO_FLAGS_SHORT_GI)
		bitrate = (bitrate / 9) * 10;

	/* do NOT round down here */
	return (bitrate + 50000) / 100000;
}
EXPORT_SYMBOL(cfg80211_calculate_bitrate);

int cfg80211_get_p2p_attr(const u8 *ies, unsigned int len,
			  enum ieee80211_p2p_attr_id attr,
			  u8 *buf, unsigned int bufsize)
{
	u8 *out = buf;
	u16 attr_remaining = 0;
	bool desired_attr = false;
	u16 desired_len = 0;

	while (len > 0) {
		unsigned int iedatalen;
		unsigned int copy;
		const u8 *iedata;

		if (len < 2)
			return -EILSEQ;
		iedatalen = ies[1];
		if (iedatalen + 2 > len)
			return -EILSEQ;

		if (ies[0] != WLAN_EID_VENDOR_SPECIFIC)
			goto cont;

		if (iedatalen < 4)
			goto cont;

		iedata = ies + 2;

		/* check WFA OUI, P2P subtype */
		if (iedata[0] != 0x50 || iedata[1] != 0x6f ||
		    iedata[2] != 0x9a || iedata[3] != 0x09)
			goto cont;

		iedatalen -= 4;
		iedata += 4;

		/* check attribute continuation into this IE */
		copy = min_t(unsigned int, attr_remaining, iedatalen);
		if (copy && desired_attr) {
			desired_len += copy;
			if (out) {
				memcpy(out, iedata, min(bufsize, copy));
				out += min(bufsize, copy);
				bufsize -= min(bufsize, copy);
			}


			if (copy == attr_remaining)
				return desired_len;
		}

		attr_remaining -= copy;
		if (attr_remaining)
			goto cont;

		iedatalen -= copy;
		iedata += copy;

		while (iedatalen > 0) {
			u16 attr_len;

			/* P2P attribute ID & size must fit */
			if (iedatalen < 3)
				return -EILSEQ;
			desired_attr = iedata[0] == attr;
			attr_len = get_unaligned_le16(iedata + 1);
			iedatalen -= 3;
			iedata += 3;

			copy = min_t(unsigned int, attr_len, iedatalen);

			if (desired_attr) {
				desired_len += copy;
				if (out) {
					memcpy(out, iedata, min(bufsize, copy));
					out += min(bufsize, copy);
					bufsize -= min(bufsize, copy);
				}

				if (copy == attr_len)
					return desired_len;
			}

			iedata += copy;
			iedatalen -= copy;
			attr_remaining = attr_len - copy;
		}

 cont:
		len -= ies[1] + 2;
		ies += ies[1] + 2;
	}

	if (attr_remaining && desired_attr)
		return -EILSEQ;

	return -ENOENT;
}
EXPORT_SYMBOL(cfg80211_get_p2p_attr);

int cfg80211_validate_beacon_int(struct cfg80211_registered_device *rdev,
				 u32 beacon_int)
{
	struct wireless_dev *wdev;
	int res = 0;

	if (!beacon_int)
		return -EINVAL;

	mutex_lock(&rdev->devlist_mtx);

	list_for_each_entry(wdev, &rdev->wdev_list, list) {
		if (!wdev->beacon_interval)
			continue;
		if (wdev->beacon_interval != beacon_int) {
			res = -EINVAL;
			break;
		}
	}

	mutex_unlock(&rdev->devlist_mtx);

	return res;
}

int cfg80211_can_use_iftype_chan(struct cfg80211_registered_device *rdev,
				 struct wireless_dev *wdev,
				 enum nl80211_iftype iftype,
				 struct ieee80211_channel *chan,
				 enum cfg80211_chan_mode chanmode,
				 u8 radar_detect)
{
	struct wireless_dev *wdev_iter;
	u32 used_iftypes = BIT(iftype);
	int num[NUM_NL80211_IFTYPES];
	struct ieee80211_channel
			*used_channels[CFG80211_MAX_NUM_DIFFERENT_CHANNELS];
	struct ieee80211_channel *ch;
	enum cfg80211_chan_mode chmode;
	int num_different_channels = 0;
	int total = 1;
	bool radar_required;
	int i, j;

	ASSERT_RTNL();
	lockdep_assert_held(&rdev->devlist_mtx);

	if (WARN_ON(hweight32(radar_detect) > 1))
		return -EINVAL;

	switch (iftype) {
	case NL80211_IFTYPE_ADHOC:
	case NL80211_IFTYPE_AP:
	case NL80211_IFTYPE_AP_VLAN:
	case NL80211_IFTYPE_MESH_POINT:
	case NL80211_IFTYPE_P2P_GO:
	case NL80211_IFTYPE_WDS:
		radar_required = !!(chan &&
				    (chan->flags & IEEE80211_CHAN_RADAR));
		break;
	case NL80211_IFTYPE_P2P_CLIENT:
	case NL80211_IFTYPE_STATION:
<<<<<<< HEAD
	case NL80211_IFTYPE_MONITOR:
		radar_required = false;
		break;
	case NL80211_IFTYPE_P2P_DEVICE:
=======
	case NL80211_IFTYPE_P2P_DEVICE:
	case NL80211_IFTYPE_MONITOR:
		radar_required = false;
		break;
>>>>>>> 9e97d14b
	case NUM_NL80211_IFTYPES:
	case NL80211_IFTYPE_UNSPECIFIED:
	default:
		return -EINVAL;
	}

	if (radar_required && !radar_detect)
		return -EINVAL;

	/* Always allow software iftypes */
	if (rdev->wiphy.software_iftypes & BIT(iftype)) {
		if (radar_detect)
			return -EINVAL;
		return 0;
	}

	memset(num, 0, sizeof(num));
	memset(used_channels, 0, sizeof(used_channels));

	num[iftype] = 1;

	switch (chanmode) {
	case CHAN_MODE_UNDEFINED:
		break;
	case CHAN_MODE_SHARED:
		WARN_ON(!chan);
		used_channels[0] = chan;
		num_different_channels++;
		break;
	case CHAN_MODE_EXCLUSIVE:
		num_different_channels++;
		break;
	}

	list_for_each_entry(wdev_iter, &rdev->wdev_list, list) {
		if (wdev_iter == wdev)
			continue;
		if (wdev_iter->netdev) {
			if (!netif_running(wdev_iter->netdev))
				continue;
		} else if (wdev_iter->iftype == NL80211_IFTYPE_P2P_DEVICE) {
			if (!wdev_iter->p2p_started)
				continue;
		} else {
			WARN_ON(1);
		}

		if (rdev->wiphy.software_iftypes & BIT(wdev_iter->iftype))
			continue;

		/*
		 * We may be holding the "wdev" mutex, but now need to lock
		 * wdev_iter. This is OK because once we get here wdev_iter
		 * is not wdev (tested above), but we need to use the nested
		 * locking for lockdep.
		 */
		mutex_lock_nested(&wdev_iter->mtx, 1);
		__acquire(wdev_iter->mtx);
		cfg80211_get_chan_state(wdev_iter, &ch, &chmode);
		wdev_unlock(wdev_iter);

		switch (chmode) {
		case CHAN_MODE_UNDEFINED:
			break;
		case CHAN_MODE_SHARED:
			for (i = 0; i < CFG80211_MAX_NUM_DIFFERENT_CHANNELS; i++)
				if (!used_channels[i] || used_channels[i] == ch)
					break;

			if (i == CFG80211_MAX_NUM_DIFFERENT_CHANNELS)
				return -EBUSY;

			if (used_channels[i] == NULL) {
				used_channels[i] = ch;
				num_different_channels++;
			}
			break;
		case CHAN_MODE_EXCLUSIVE:
			num_different_channels++;
			break;
		}

		num[wdev_iter->iftype]++;
		total++;
		used_iftypes |= BIT(wdev_iter->iftype);
	}

	if (total == 1 && !radar_detect)
		return 0;

	for (i = 0; i < rdev->wiphy.n_iface_combinations; i++) {
		const struct ieee80211_iface_combination *c;
		struct ieee80211_iface_limit *limits;
		u32 all_iftypes = 0;

		c = &rdev->wiphy.iface_combinations[i];

		if (total > c->max_interfaces)
			continue;
		if (num_different_channels > c->num_different_channels)
			continue;

		limits = kmemdup(c->limits, sizeof(limits[0]) * c->n_limits,
				 GFP_KERNEL);
		if (!limits)
			return -ENOMEM;

		for (iftype = 0; iftype < NUM_NL80211_IFTYPES; iftype++) {
			if (rdev->wiphy.software_iftypes & BIT(iftype))
				continue;
			for (j = 0; j < c->n_limits; j++) {
				all_iftypes |= limits[j].types;
				if (!(limits[j].types & BIT(iftype)))
					continue;
				if (limits[j].max < num[iftype])
					goto cont;
				limits[j].max -= num[iftype];
			}
		}

		if (radar_detect && !(c->radar_detect_widths & radar_detect))
			goto cont;

		/*
		 * Finally check that all iftypes that we're currently
		 * using are actually part of this combination. If they
		 * aren't then we can't use this combination and have
		 * to continue to the next.
		 */
		if ((all_iftypes & used_iftypes) != used_iftypes)
			goto cont;

		/*
		 * This combination covered all interface types and
		 * supported the requested numbers, so we're good.
		 */
		kfree(limits);
		return 0;
 cont:
		kfree(limits);
	}

	return -EBUSY;
}

int ieee80211_get_ratemask(struct ieee80211_supported_band *sband,
			   const u8 *rates, unsigned int n_rates,
			   u32 *mask)
{
	int i, j;

	if (!sband)
		return -EINVAL;

	if (n_rates == 0 || n_rates > NL80211_MAX_SUPP_RATES)
		return -EINVAL;

	*mask = 0;

	for (i = 0; i < n_rates; i++) {
		int rate = (rates[i] & 0x7f) * 5;
		bool found = false;

		for (j = 0; j < sband->n_bitrates; j++) {
			if (sband->bitrates[j].bitrate == rate) {
				found = true;
				*mask |= BIT(j);
				break;
			}
		}
		if (!found)
			return -EINVAL;
	}

	/*
	 * mask must have at least one bit set here since we
	 * didn't accept a 0-length rates array nor allowed
	 * entries in the array that didn't exist
	 */

	return 0;
}

/* See IEEE 802.1H for LLC/SNAP encapsulation/decapsulation */
/* Ethernet-II snap header (RFC1042 for most EtherTypes) */
const unsigned char rfc1042_header[] __aligned(2) =
	{ 0xaa, 0xaa, 0x03, 0x00, 0x00, 0x00 };
EXPORT_SYMBOL(rfc1042_header);

/* Bridge-Tunnel header (for EtherTypes ETH_P_AARP and ETH_P_IPX) */
const unsigned char bridge_tunnel_header[] __aligned(2) =
	{ 0xaa, 0xaa, 0x03, 0x00, 0x00, 0xf8 };
EXPORT_SYMBOL(bridge_tunnel_header);<|MERGE_RESOLUTION|>--- conflicted
+++ resolved
@@ -1217,17 +1217,10 @@
 		break;
 	case NL80211_IFTYPE_P2P_CLIENT:
 	case NL80211_IFTYPE_STATION:
-<<<<<<< HEAD
-	case NL80211_IFTYPE_MONITOR:
-		radar_required = false;
-		break;
-	case NL80211_IFTYPE_P2P_DEVICE:
-=======
 	case NL80211_IFTYPE_P2P_DEVICE:
 	case NL80211_IFTYPE_MONITOR:
 		radar_required = false;
 		break;
->>>>>>> 9e97d14b
 	case NUM_NL80211_IFTYPES:
 	case NL80211_IFTYPE_UNSPECIFIED:
 	default:
