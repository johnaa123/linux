/*
 *	pci_regs.h
 *
 *	PCI standard defines
 *	Copyright 1994, Drew Eckhardt
 *	Copyright 1997--1999 Martin Mares <mj@ucw.cz>
 *
 *	For more information, please consult the following manuals (look at
 *	http://www.pcisig.com/ for how to get them):
 *
 *	PCI BIOS Specification
 *	PCI Local Bus Specification
 *	PCI to PCI Bridge Specification
 *	PCI System Design Guide
 *
 * 	For hypertransport information, please consult the following manuals
 * 	from http://www.hypertransport.org
 *
 *	The Hypertransport I/O Link Specification
 */

#ifndef LINUX_PCI_REGS_H
#define LINUX_PCI_REGS_H

/*
 * Under PCI, each device has 256 bytes of configuration address space,
 * of which the first 64 bytes are standardized as follows:
 */
#define PCI_VENDOR_ID		0x00	/* 16 bits */
#define PCI_DEVICE_ID		0x02	/* 16 bits */
#define PCI_COMMAND		0x04	/* 16 bits */
#define  PCI_COMMAND_IO		0x1	/* Enable response in I/O space */
#define  PCI_COMMAND_MEMORY	0x2	/* Enable response in Memory space */
#define  PCI_COMMAND_MASTER	0x4	/* Enable bus mastering */
#define  PCI_COMMAND_SPECIAL	0x8	/* Enable response to special cycles */
#define  PCI_COMMAND_INVALIDATE	0x10	/* Use memory write and invalidate */
#define  PCI_COMMAND_VGA_PALETTE 0x20	/* Enable palette snooping */
#define  PCI_COMMAND_PARITY	0x40	/* Enable parity checking */
#define  PCI_COMMAND_WAIT 	0x80	/* Enable address/data stepping */
#define  PCI_COMMAND_SERR	0x100	/* Enable SERR */
#define  PCI_COMMAND_FAST_BACK	0x200	/* Enable back-to-back writes */
#define  PCI_COMMAND_INTX_DISABLE 0x400 /* INTx Emulation Disable */

#define PCI_STATUS		0x06	/* 16 bits */
#define  PCI_STATUS_INTERRUPT	0x08	/* Interrupt status */
#define  PCI_STATUS_CAP_LIST	0x10	/* Support Capability List */
#define  PCI_STATUS_66MHZ	0x20	/* Support 66 Mhz PCI 2.1 bus */
#define  PCI_STATUS_UDF		0x40	/* Support User Definable Features [obsolete] */
#define  PCI_STATUS_FAST_BACK	0x80	/* Accept fast-back to back */
#define  PCI_STATUS_PARITY	0x100	/* Detected parity error */
#define  PCI_STATUS_DEVSEL_MASK	0x600	/* DEVSEL timing */
#define  PCI_STATUS_DEVSEL_FAST		0x000
#define  PCI_STATUS_DEVSEL_MEDIUM	0x200
#define  PCI_STATUS_DEVSEL_SLOW		0x400
#define  PCI_STATUS_SIG_TARGET_ABORT	0x800 /* Set on target abort */
#define  PCI_STATUS_REC_TARGET_ABORT	0x1000 /* Master ack of " */
#define  PCI_STATUS_REC_MASTER_ABORT	0x2000 /* Set on master abort */
#define  PCI_STATUS_SIG_SYSTEM_ERROR	0x4000 /* Set when we drive SERR */
#define  PCI_STATUS_DETECTED_PARITY	0x8000 /* Set on parity error */

#define PCI_CLASS_REVISION	0x08	/* High 24 bits are class, low 8 revision */
#define PCI_REVISION_ID		0x08	/* Revision ID */
#define PCI_CLASS_PROG		0x09	/* Reg. Level Programming Interface */
#define PCI_CLASS_DEVICE	0x0a	/* Device class */

#define PCI_CACHE_LINE_SIZE	0x0c	/* 8 bits */
#define PCI_LATENCY_TIMER	0x0d	/* 8 bits */
#define PCI_HEADER_TYPE		0x0e	/* 8 bits */
#define  PCI_HEADER_TYPE_NORMAL		0
#define  PCI_HEADER_TYPE_BRIDGE		1
#define  PCI_HEADER_TYPE_CARDBUS	2

#define PCI_BIST		0x0f	/* 8 bits */
#define  PCI_BIST_CODE_MASK	0x0f	/* Return result */
#define  PCI_BIST_START		0x40	/* 1 to start BIST, 2 secs or less */
#define  PCI_BIST_CAPABLE	0x80	/* 1 if BIST capable */

/*
 * Base addresses specify locations in memory or I/O space.
 * Decoded size can be determined by writing a value of
 * 0xffffffff to the register, and reading it back.  Only
 * 1 bits are decoded.
 */
#define PCI_BASE_ADDRESS_0	0x10	/* 32 bits */
#define PCI_BASE_ADDRESS_1	0x14	/* 32 bits [htype 0,1 only] */
#define PCI_BASE_ADDRESS_2	0x18	/* 32 bits [htype 0 only] */
#define PCI_BASE_ADDRESS_3	0x1c	/* 32 bits */
#define PCI_BASE_ADDRESS_4	0x20	/* 32 bits */
#define PCI_BASE_ADDRESS_5	0x24	/* 32 bits */
#define  PCI_BASE_ADDRESS_SPACE		0x01	/* 0 = memory, 1 = I/O */
#define  PCI_BASE_ADDRESS_SPACE_IO	0x01
#define  PCI_BASE_ADDRESS_SPACE_MEMORY	0x00
#define  PCI_BASE_ADDRESS_MEM_TYPE_MASK	0x06
#define  PCI_BASE_ADDRESS_MEM_TYPE_32	0x00	/* 32 bit address */
#define  PCI_BASE_ADDRESS_MEM_TYPE_1M	0x02	/* Below 1M [obsolete] */
#define  PCI_BASE_ADDRESS_MEM_TYPE_64	0x04	/* 64 bit address */
#define  PCI_BASE_ADDRESS_MEM_PREFETCH	0x08	/* prefetchable? */
#define  PCI_BASE_ADDRESS_MEM_MASK	(~0x0fUL)
#define  PCI_BASE_ADDRESS_IO_MASK	(~0x03UL)
/* bit 1 is reserved if address_space = 1 */

/* Header type 0 (normal devices) */
#define PCI_CARDBUS_CIS		0x28
#define PCI_SUBSYSTEM_VENDOR_ID	0x2c
#define PCI_SUBSYSTEM_ID	0x2e
#define PCI_ROM_ADDRESS		0x30	/* Bits 31..11 are address, 10..1 reserved */
#define  PCI_ROM_ADDRESS_ENABLE	0x01
#define PCI_ROM_ADDRESS_MASK	(~0x7ffUL)

#define PCI_CAPABILITY_LIST	0x34	/* Offset of first capability list entry */

/* 0x35-0x3b are reserved */
#define PCI_INTERRUPT_LINE	0x3c	/* 8 bits */
#define PCI_INTERRUPT_PIN	0x3d	/* 8 bits */
#define PCI_MIN_GNT		0x3e	/* 8 bits */
#define PCI_MAX_LAT		0x3f	/* 8 bits */

/* Header type 1 (PCI-to-PCI bridges) */
#define PCI_PRIMARY_BUS		0x18	/* Primary bus number */
#define PCI_SECONDARY_BUS	0x19	/* Secondary bus number */
#define PCI_SUBORDINATE_BUS	0x1a	/* Highest bus number behind the bridge */
#define PCI_SEC_LATENCY_TIMER	0x1b	/* Latency timer for secondary interface */
#define PCI_IO_BASE		0x1c	/* I/O range behind the bridge */
#define PCI_IO_LIMIT		0x1d
#define  PCI_IO_RANGE_TYPE_MASK	0x0fUL	/* I/O bridging type */
#define  PCI_IO_RANGE_TYPE_16	0x00
#define  PCI_IO_RANGE_TYPE_32	0x01
#define  PCI_IO_RANGE_MASK	(~0x0fUL)
#define PCI_SEC_STATUS		0x1e	/* Secondary status register, only bit 14 used */
#define PCI_MEMORY_BASE		0x20	/* Memory range behind */
#define PCI_MEMORY_LIMIT	0x22
#define  PCI_MEMORY_RANGE_TYPE_MASK 0x0fUL
#define  PCI_MEMORY_RANGE_MASK	(~0x0fUL)
#define PCI_PREF_MEMORY_BASE	0x24	/* Prefetchable memory range behind */
#define PCI_PREF_MEMORY_LIMIT	0x26
#define  PCI_PREF_RANGE_TYPE_MASK 0x0fUL
#define  PCI_PREF_RANGE_TYPE_32	0x00
#define  PCI_PREF_RANGE_TYPE_64	0x01
#define  PCI_PREF_RANGE_MASK	(~0x0fUL)
#define PCI_PREF_BASE_UPPER32	0x28	/* Upper half of prefetchable memory range */
#define PCI_PREF_LIMIT_UPPER32	0x2c
#define PCI_IO_BASE_UPPER16	0x30	/* Upper half of I/O addresses */
#define PCI_IO_LIMIT_UPPER16	0x32
/* 0x34 same as for htype 0 */
/* 0x35-0x3b is reserved */
#define PCI_ROM_ADDRESS1	0x38	/* Same as PCI_ROM_ADDRESS, but for htype 1 */
/* 0x3c-0x3d are same as for htype 0 */
#define PCI_BRIDGE_CONTROL	0x3e
#define  PCI_BRIDGE_CTL_PARITY	0x01	/* Enable parity detection on secondary interface */
#define  PCI_BRIDGE_CTL_SERR	0x02	/* The same for SERR forwarding */
#define  PCI_BRIDGE_CTL_ISA	0x04	/* Enable ISA mode */
#define  PCI_BRIDGE_CTL_VGA	0x08	/* Forward VGA addresses */
#define  PCI_BRIDGE_CTL_MASTER_ABORT	0x20  /* Report master aborts */
#define  PCI_BRIDGE_CTL_BUS_RESET	0x40	/* Secondary bus reset */
#define  PCI_BRIDGE_CTL_FAST_BACK	0x80	/* Fast Back2Back enabled on secondary interface */

/* Header type 2 (CardBus bridges) */
#define PCI_CB_CAPABILITY_LIST	0x14
/* 0x15 reserved */
#define PCI_CB_SEC_STATUS	0x16	/* Secondary status */
#define PCI_CB_PRIMARY_BUS	0x18	/* PCI bus number */
#define PCI_CB_CARD_BUS		0x19	/* CardBus bus number */
#define PCI_CB_SUBORDINATE_BUS	0x1a	/* Subordinate bus number */
#define PCI_CB_LATENCY_TIMER	0x1b	/* CardBus latency timer */
#define PCI_CB_MEMORY_BASE_0	0x1c
#define PCI_CB_MEMORY_LIMIT_0	0x20
#define PCI_CB_MEMORY_BASE_1	0x24
#define PCI_CB_MEMORY_LIMIT_1	0x28
#define PCI_CB_IO_BASE_0	0x2c
#define PCI_CB_IO_BASE_0_HI	0x2e
#define PCI_CB_IO_LIMIT_0	0x30
#define PCI_CB_IO_LIMIT_0_HI	0x32
#define PCI_CB_IO_BASE_1	0x34
#define PCI_CB_IO_BASE_1_HI	0x36
#define PCI_CB_IO_LIMIT_1	0x38
#define PCI_CB_IO_LIMIT_1_HI	0x3a
#define  PCI_CB_IO_RANGE_MASK	(~0x03UL)
/* 0x3c-0x3d are same as for htype 0 */
#define PCI_CB_BRIDGE_CONTROL	0x3e
#define  PCI_CB_BRIDGE_CTL_PARITY	0x01	/* Similar to standard bridge control register */
#define  PCI_CB_BRIDGE_CTL_SERR		0x02
#define  PCI_CB_BRIDGE_CTL_ISA		0x04
#define  PCI_CB_BRIDGE_CTL_VGA		0x08
#define  PCI_CB_BRIDGE_CTL_MASTER_ABORT	0x20
#define  PCI_CB_BRIDGE_CTL_CB_RESET	0x40	/* CardBus reset */
#define  PCI_CB_BRIDGE_CTL_16BIT_INT	0x80	/* Enable interrupt for 16-bit cards */
#define  PCI_CB_BRIDGE_CTL_PREFETCH_MEM0 0x100	/* Prefetch enable for both memory regions */
#define  PCI_CB_BRIDGE_CTL_PREFETCH_MEM1 0x200
#define  PCI_CB_BRIDGE_CTL_POST_WRITES	0x400
#define PCI_CB_SUBSYSTEM_VENDOR_ID	0x40
#define PCI_CB_SUBSYSTEM_ID		0x42
#define PCI_CB_LEGACY_MODE_BASE		0x44	/* 16-bit PC Card legacy mode base address (ExCa) */
/* 0x48-0x7f reserved */

/* Capability lists */

#define PCI_CAP_LIST_ID		0	/* Capability ID */
#define  PCI_CAP_ID_PM		0x01	/* Power Management */
#define  PCI_CAP_ID_AGP		0x02	/* Accelerated Graphics Port */
#define  PCI_CAP_ID_VPD		0x03	/* Vital Product Data */
#define  PCI_CAP_ID_SLOTID	0x04	/* Slot Identification */
#define  PCI_CAP_ID_MSI		0x05	/* Message Signalled Interrupts */
#define  PCI_CAP_ID_CHSWP	0x06	/* CompactPCI HotSwap */
#define  PCI_CAP_ID_PCIX	0x07	/* PCI-X */
#define  PCI_CAP_ID_HT		0x08	/* HyperTransport */
#define  PCI_CAP_ID_VNDR	0x09	/* Vendor specific */
#define  PCI_CAP_ID_DBG		0x0A	/* Debug port */
#define  PCI_CAP_ID_CCRC	0x0B	/* CompactPCI Central Resource Control */
#define  PCI_CAP_ID_SHPC 	0x0C	/* PCI Standard Hot-Plug Controller */
#define  PCI_CAP_ID_SSVID	0x0D	/* Bridge subsystem vendor/device ID */
#define  PCI_CAP_ID_AGP3	0x0E	/* AGP Target PCI-PCI bridge */
#define  PCI_CAP_ID_EXP 	0x10	/* PCI Express */
#define  PCI_CAP_ID_MSIX	0x11	/* MSI-X */
#define  PCI_CAP_ID_AF		0x13	/* PCI Advanced Features */
#define PCI_CAP_LIST_NEXT	1	/* Next capability in the list */
#define PCI_CAP_FLAGS		2	/* Capability defined flags (16 bits) */
#define PCI_CAP_SIZEOF		4

/* Power Management Registers */

#define PCI_PM_PMC		2	/* PM Capabilities Register */
#define  PCI_PM_CAP_VER_MASK	0x0007	/* Version */
#define  PCI_PM_CAP_PME_CLOCK	0x0008	/* PME clock required */
#define  PCI_PM_CAP_RESERVED    0x0010  /* Reserved field */
#define  PCI_PM_CAP_DSI		0x0020	/* Device specific initialization */
#define  PCI_PM_CAP_AUX_POWER	0x01C0	/* Auxiliary power support mask */
#define  PCI_PM_CAP_D1		0x0200	/* D1 power state support */
#define  PCI_PM_CAP_D2		0x0400	/* D2 power state support */
#define  PCI_PM_CAP_PME		0x0800	/* PME pin supported */
#define  PCI_PM_CAP_PME_MASK	0xF800	/* PME Mask of all supported states */
#define  PCI_PM_CAP_PME_D0	0x0800	/* PME# from D0 */
#define  PCI_PM_CAP_PME_D1	0x1000	/* PME# from D1 */
#define  PCI_PM_CAP_PME_D2	0x2000	/* PME# from D2 */
#define  PCI_PM_CAP_PME_D3	0x4000	/* PME# from D3 (hot) */
#define  PCI_PM_CAP_PME_D3cold	0x8000	/* PME# from D3 (cold) */
#define  PCI_PM_CAP_PME_SHIFT	11	/* Start of the PME Mask in PMC */
#define PCI_PM_CTRL		4	/* PM control and status register */
#define  PCI_PM_CTRL_STATE_MASK	0x0003	/* Current power state (D0 to D3) */
#define  PCI_PM_CTRL_NO_SOFT_RESET	0x0008	/* No reset for D3hot->D0 */
#define  PCI_PM_CTRL_PME_ENABLE	0x0100	/* PME pin enable */
#define  PCI_PM_CTRL_DATA_SEL_MASK	0x1e00	/* Data select (??) */
#define  PCI_PM_CTRL_DATA_SCALE_MASK	0x6000	/* Data scale (??) */
#define  PCI_PM_CTRL_PME_STATUS	0x8000	/* PME pin status */
#define PCI_PM_PPB_EXTENSIONS	6	/* PPB support extensions (??) */
#define  PCI_PM_PPB_B2_B3	0x40	/* Stop clock when in D3hot (??) */
#define  PCI_PM_BPCC_ENABLE	0x80	/* Bus power/clock control enable (??) */
#define PCI_PM_DATA_REGISTER	7	/* (??) */
#define PCI_PM_SIZEOF		8

/* AGP registers */

#define PCI_AGP_VERSION		2	/* BCD version number */
#define PCI_AGP_RFU		3	/* Rest of capability flags */
#define PCI_AGP_STATUS		4	/* Status register */
#define  PCI_AGP_STATUS_RQ_MASK	0xff000000	/* Maximum number of requests - 1 */
#define  PCI_AGP_STATUS_SBA	0x0200	/* Sideband addressing supported */
#define  PCI_AGP_STATUS_64BIT	0x0020	/* 64-bit addressing supported */
#define  PCI_AGP_STATUS_FW	0x0010	/* FW transfers supported */
#define  PCI_AGP_STATUS_RATE4	0x0004	/* 4x transfer rate supported */
#define  PCI_AGP_STATUS_RATE2	0x0002	/* 2x transfer rate supported */
#define  PCI_AGP_STATUS_RATE1	0x0001	/* 1x transfer rate supported */
#define PCI_AGP_COMMAND		8	/* Control register */
#define  PCI_AGP_COMMAND_RQ_MASK 0xff000000  /* Master: Maximum number of requests */
#define  PCI_AGP_COMMAND_SBA	0x0200	/* Sideband addressing enabled */
#define  PCI_AGP_COMMAND_AGP	0x0100	/* Allow processing of AGP transactions */
#define  PCI_AGP_COMMAND_64BIT	0x0020 	/* Allow processing of 64-bit addresses */
#define  PCI_AGP_COMMAND_FW	0x0010 	/* Force FW transfers */
#define  PCI_AGP_COMMAND_RATE4	0x0004	/* Use 4x rate */
#define  PCI_AGP_COMMAND_RATE2	0x0002	/* Use 2x rate */
#define  PCI_AGP_COMMAND_RATE1	0x0001	/* Use 1x rate */
#define PCI_AGP_SIZEOF		12

/* Vital Product Data */

#define PCI_VPD_ADDR		2	/* Address to access (15 bits!) */
#define  PCI_VPD_ADDR_MASK	0x7fff	/* Address mask */
#define  PCI_VPD_ADDR_F		0x8000	/* Write 0, 1 indicates completion */
#define PCI_VPD_DATA		4	/* 32-bits of data returned here */

/* Slot Identification */

#define PCI_SID_ESR		2	/* Expansion Slot Register */
#define  PCI_SID_ESR_NSLOTS	0x1f	/* Number of expansion slots available */
#define  PCI_SID_ESR_FIC	0x20	/* First In Chassis Flag */
#define PCI_SID_CHASSIS_NR	3	/* Chassis Number */

/* Message Signalled Interrupts registers */

#define PCI_MSI_FLAGS		2	/* Various flags */
#define  PCI_MSI_FLAGS_64BIT	0x80	/* 64-bit addresses allowed */
#define  PCI_MSI_FLAGS_QSIZE	0x70	/* Message queue size configured */
#define  PCI_MSI_FLAGS_QMASK	0x0e	/* Maximum queue size available */
#define  PCI_MSI_FLAGS_ENABLE	0x01	/* MSI feature enabled */
#define  PCI_MSI_FLAGS_MASKBIT	0x100	/* 64-bit mask bits allowed */
#define PCI_MSI_RFU		3	/* Rest of capability flags */
#define PCI_MSI_ADDRESS_LO	4	/* Lower 32 bits */
#define PCI_MSI_ADDRESS_HI	8	/* Upper 32 bits (if PCI_MSI_FLAGS_64BIT set) */
#define PCI_MSI_DATA_32		8	/* 16 bits of data for 32-bit devices */
#define PCI_MSI_MASK_32		12	/* Mask bits register for 32-bit devices */
#define PCI_MSI_DATA_64		12	/* 16 bits of data for 64-bit devices */
#define PCI_MSI_MASK_64		16	/* Mask bits register for 64-bit devices */

/* MSI-X registers */
#define PCI_MSIX_FLAGS		2
#define  PCI_MSIX_FLAGS_QSIZE	0x7FF
#define  PCI_MSIX_FLAGS_ENABLE	(1 << 15)
#define  PCI_MSIX_FLAGS_MASKALL	(1 << 14)
#define PCI_MSIX_TABLE		4
#define PCI_MSIX_PBA		8
#define  PCI_MSIX_FLAGS_BIRMASK	(7 << 0)

/* MSI-X entry's format */
#define PCI_MSIX_ENTRY_SIZE		16
#define  PCI_MSIX_ENTRY_LOWER_ADDR	0
#define  PCI_MSIX_ENTRY_UPPER_ADDR	4
#define  PCI_MSIX_ENTRY_DATA		8
#define  PCI_MSIX_ENTRY_VECTOR_CTRL	12
#define   PCI_MSIX_ENTRY_CTRL_MASKBIT	1

/* CompactPCI Hotswap Register */

#define PCI_CHSWP_CSR		2	/* Control and Status Register */
#define  PCI_CHSWP_DHA		0x01	/* Device Hiding Arm */
#define  PCI_CHSWP_EIM		0x02	/* ENUM# Signal Mask */
#define  PCI_CHSWP_PIE		0x04	/* Pending Insert or Extract */
#define  PCI_CHSWP_LOO		0x08	/* LED On / Off */
#define  PCI_CHSWP_PI		0x30	/* Programming Interface */
#define  PCI_CHSWP_EXT		0x40	/* ENUM# status - extraction */
#define  PCI_CHSWP_INS		0x80	/* ENUM# status - insertion */

/* PCI Advanced Feature registers */

#define PCI_AF_LENGTH		2
#define PCI_AF_CAP		3
#define  PCI_AF_CAP_TP		0x01
#define  PCI_AF_CAP_FLR		0x02
#define PCI_AF_CTRL		4
#define  PCI_AF_CTRL_FLR	0x01
#define PCI_AF_STATUS		5
#define  PCI_AF_STATUS_TP	0x01

/* PCI-X registers */

#define PCI_X_CMD		2	/* Modes & Features */
#define  PCI_X_CMD_DPERR_E	0x0001	/* Data Parity Error Recovery Enable */
#define  PCI_X_CMD_ERO		0x0002	/* Enable Relaxed Ordering */
#define  PCI_X_CMD_READ_512	0x0000	/* 512 byte maximum read byte count */
#define  PCI_X_CMD_READ_1K	0x0004	/* 1Kbyte maximum read byte count */
#define  PCI_X_CMD_READ_2K	0x0008	/* 2Kbyte maximum read byte count */
#define  PCI_X_CMD_READ_4K	0x000c	/* 4Kbyte maximum read byte count */
#define  PCI_X_CMD_MAX_READ	0x000c	/* Max Memory Read Byte Count */
				/* Max # of outstanding split transactions */
#define  PCI_X_CMD_SPLIT_1	0x0000	/* Max 1 */
#define  PCI_X_CMD_SPLIT_2	0x0010	/* Max 2 */
#define  PCI_X_CMD_SPLIT_3	0x0020	/* Max 3 */
#define  PCI_X_CMD_SPLIT_4	0x0030	/* Max 4 */
#define  PCI_X_CMD_SPLIT_8	0x0040	/* Max 8 */
#define  PCI_X_CMD_SPLIT_12	0x0050	/* Max 12 */
#define  PCI_X_CMD_SPLIT_16	0x0060	/* Max 16 */
#define  PCI_X_CMD_SPLIT_32	0x0070	/* Max 32 */
#define  PCI_X_CMD_MAX_SPLIT	0x0070	/* Max Outstanding Split Transactions */
#define  PCI_X_CMD_VERSION(x) 	(((x) >> 12) & 3) /* Version */
#define PCI_X_STATUS		4	/* PCI-X capabilities */
#define  PCI_X_STATUS_DEVFN	0x000000ff	/* A copy of devfn */
#define  PCI_X_STATUS_BUS	0x0000ff00	/* A copy of bus nr */
#define  PCI_X_STATUS_64BIT	0x00010000	/* 64-bit device */
#define  PCI_X_STATUS_133MHZ	0x00020000	/* 133 MHz capable */
#define  PCI_X_STATUS_SPL_DISC	0x00040000	/* Split Completion Discarded */
#define  PCI_X_STATUS_UNX_SPL	0x00080000	/* Unexpected Split Completion */
#define  PCI_X_STATUS_COMPLEX	0x00100000	/* Device Complexity */
#define  PCI_X_STATUS_MAX_READ	0x00600000	/* Designed Max Memory Read Count */
#define  PCI_X_STATUS_MAX_SPLIT	0x03800000	/* Designed Max Outstanding Split Transactions */
#define  PCI_X_STATUS_MAX_CUM	0x1c000000	/* Designed Max Cumulative Read Size */
#define  PCI_X_STATUS_SPL_ERR	0x20000000	/* Rcvd Split Completion Error Msg */
#define  PCI_X_STATUS_266MHZ	0x40000000	/* 266 MHz capable */
#define  PCI_X_STATUS_533MHZ	0x80000000	/* 533 MHz capable */

/* PCI Bridge Subsystem ID registers */

#define PCI_SSVID_VENDOR_ID     4	/* PCI-Bridge subsystem vendor id register */
#define PCI_SSVID_DEVICE_ID     6	/* PCI-Bridge subsystem device id register */

/* PCI Express capability registers */

#define PCI_EXP_FLAGS		2	/* Capabilities register */
#define PCI_EXP_FLAGS_VERS	0x000f	/* Capability version */
#define PCI_EXP_FLAGS_TYPE	0x00f0	/* Device/Port type */
#define  PCI_EXP_TYPE_ENDPOINT	0x0	/* Express Endpoint */
#define  PCI_EXP_TYPE_LEG_END	0x1	/* Legacy Endpoint */
#define  PCI_EXP_TYPE_ROOT_PORT 0x4	/* Root Port */
#define  PCI_EXP_TYPE_UPSTREAM	0x5	/* Upstream Port */
#define  PCI_EXP_TYPE_DOWNSTREAM 0x6	/* Downstream Port */
#define  PCI_EXP_TYPE_PCI_BRIDGE 0x7	/* PCI/PCI-X Bridge */
#define  PCI_EXP_TYPE_RC_END	0x9	/* Root Complex Integrated Endpoint */
#define  PCI_EXP_TYPE_RC_EC	0xa	/* Root Complex Event Collector */
#define PCI_EXP_FLAGS_SLOT	0x0100	/* Slot implemented */
#define PCI_EXP_FLAGS_IRQ	0x3e00	/* Interrupt message number */
#define PCI_EXP_DEVCAP		4	/* Device capabilities */
#define  PCI_EXP_DEVCAP_PAYLOAD	0x07	/* Max_Payload_Size */
#define  PCI_EXP_DEVCAP_PHANTOM	0x18	/* Phantom functions */
#define  PCI_EXP_DEVCAP_EXT_TAG	0x20	/* Extended tags */
#define  PCI_EXP_DEVCAP_L0S	0x1c0	/* L0s Acceptable Latency */
#define  PCI_EXP_DEVCAP_L1	0xe00	/* L1 Acceptable Latency */
#define  PCI_EXP_DEVCAP_ATN_BUT	0x1000	/* Attention Button Present */
#define  PCI_EXP_DEVCAP_ATN_IND	0x2000	/* Attention Indicator Present */
#define  PCI_EXP_DEVCAP_PWR_IND	0x4000	/* Power Indicator Present */
#define  PCI_EXP_DEVCAP_RBER	0x8000	/* Role-Based Error Reporting */
#define  PCI_EXP_DEVCAP_PWR_VAL	0x3fc0000 /* Slot Power Limit Value */
#define  PCI_EXP_DEVCAP_PWR_SCL	0xc000000 /* Slot Power Limit Scale */
#define  PCI_EXP_DEVCAP_FLR     0x10000000 /* Function Level Reset */
#define PCI_EXP_DEVCTL		8	/* Device Control */
#define  PCI_EXP_DEVCTL_CERE	0x0001	/* Correctable Error Reporting En. */
#define  PCI_EXP_DEVCTL_NFERE	0x0002	/* Non-Fatal Error Reporting Enable */
#define  PCI_EXP_DEVCTL_FERE	0x0004	/* Fatal Error Reporting Enable */
#define  PCI_EXP_DEVCTL_URRE	0x0008	/* Unsupported Request Reporting En. */
#define  PCI_EXP_DEVCTL_RELAX_EN 0x0010 /* Enable relaxed ordering */
#define  PCI_EXP_DEVCTL_PAYLOAD	0x00e0	/* Max_Payload_Size */
#define  PCI_EXP_DEVCTL_EXT_TAG	0x0100	/* Extended Tag Field Enable */
#define  PCI_EXP_DEVCTL_PHANTOM	0x0200	/* Phantom Functions Enable */
#define  PCI_EXP_DEVCTL_AUX_PME	0x0400	/* Auxiliary Power PM Enable */
#define  PCI_EXP_DEVCTL_NOSNOOP_EN 0x0800  /* Enable No Snoop */
#define  PCI_EXP_DEVCTL_READRQ	0x7000	/* Max_Read_Request_Size */
#define  PCI_EXP_DEVCTL_BCR_FLR 0x8000  /* Bridge Configuration Retry / FLR */
#define PCI_EXP_DEVSTA		10	/* Device Status */
#define  PCI_EXP_DEVSTA_CED	0x01	/* Correctable Error Detected */
#define  PCI_EXP_DEVSTA_NFED	0x02	/* Non-Fatal Error Detected */
#define  PCI_EXP_DEVSTA_FED	0x04	/* Fatal Error Detected */
#define  PCI_EXP_DEVSTA_URD	0x08	/* Unsupported Request Detected */
#define  PCI_EXP_DEVSTA_AUXPD	0x10	/* AUX Power Detected */
#define  PCI_EXP_DEVSTA_TRPND	0x20	/* Transactions Pending */
#define PCI_EXP_LNKCAP		12	/* Link Capabilities */
#define  PCI_EXP_LNKCAP_SLS	0x0000000f /* Supported Link Speeds */
#define  PCI_EXP_LNKCAP_MLW	0x000003f0 /* Maximum Link Width */
#define  PCI_EXP_LNKCAP_ASPMS	0x00000c00 /* ASPM Support */
#define  PCI_EXP_LNKCAP_L0SEL	0x00007000 /* L0s Exit Latency */
#define  PCI_EXP_LNKCAP_L1EL	0x00038000 /* L1 Exit Latency */
#define  PCI_EXP_LNKCAP_CLKPM	0x00040000 /* L1 Clock Power Management */
#define  PCI_EXP_LNKCAP_SDERC	0x00080000 /* Surprise Down Error Reporting Capable */
#define  PCI_EXP_LNKCAP_DLLLARC	0x00100000 /* Data Link Layer Link Active Reporting Capable */
#define  PCI_EXP_LNKCAP_LBNC	0x00200000 /* Link Bandwidth Notification Capability */
#define  PCI_EXP_LNKCAP_PN	0xff000000 /* Port Number */
#define PCI_EXP_LNKCTL		16	/* Link Control */
#define  PCI_EXP_LNKCTL_ASPMC	0x0003	/* ASPM Control */
#define  PCI_EXP_LNKCTL_RCB	0x0008	/* Read Completion Boundary */
#define  PCI_EXP_LNKCTL_LD	0x0010	/* Link Disable */
#define  PCI_EXP_LNKCTL_RL	0x0020	/* Retrain Link */
#define  PCI_EXP_LNKCTL_CCC	0x0040	/* Common Clock Configuration */
#define  PCI_EXP_LNKCTL_ES	0x0080	/* Extended Synch */
#define  PCI_EXP_LNKCTL_CLKREQ_EN 0x100	/* Enable clkreq */
#define  PCI_EXP_LNKCTL_HAWD	0x0200	/* Hardware Autonomous Width Disable */
#define  PCI_EXP_LNKCTL_LBMIE	0x0400	/* Link Bandwidth Management Interrupt Enable */
#define  PCI_EXP_LNKCTL_LABIE	0x0800	/* Lnk Autonomous Bandwidth Interrupt Enable */
#define PCI_EXP_LNKSTA		18	/* Link Status */
#define  PCI_EXP_LNKSTA_CLS	0x000f	/* Current Link Speed */
#define  PCI_EXP_LNKSTA_CLS_2_5GB 0x01	/* Current Link Speed 2.5GT/s */
#define  PCI_EXP_LNKSTA_CLS_5_0GB 0x02	/* Current Link Speed 5.0GT/s */
#define  PCI_EXP_LNKSTA_NLW	0x03f0	/* Nogotiated Link Width */
#define  PCI_EXP_LNKSTA_NLW_SHIFT 4	/* start of NLW mask in link status */
#define  PCI_EXP_LNKSTA_LT	0x0800	/* Link Training */
#define  PCI_EXP_LNKSTA_SLC	0x1000	/* Slot Clock Configuration */
#define  PCI_EXP_LNKSTA_DLLLA	0x2000	/* Data Link Layer Link Active */
#define  PCI_EXP_LNKSTA_LBMS	0x4000	/* Link Bandwidth Management Status */
#define  PCI_EXP_LNKSTA_LABS	0x8000	/* Link Autonomous Bandwidth Status */
#define PCI_EXP_SLTCAP		20	/* Slot Capabilities */
#define  PCI_EXP_SLTCAP_ABP	0x00000001 /* Attention Button Present */
#define  PCI_EXP_SLTCAP_PCP	0x00000002 /* Power Controller Present */
#define  PCI_EXP_SLTCAP_MRLSP	0x00000004 /* MRL Sensor Present */
#define  PCI_EXP_SLTCAP_AIP	0x00000008 /* Attention Indicator Present */
#define  PCI_EXP_SLTCAP_PIP	0x00000010 /* Power Indicator Present */
#define  PCI_EXP_SLTCAP_HPS	0x00000020 /* Hot-Plug Surprise */
#define  PCI_EXP_SLTCAP_HPC	0x00000040 /* Hot-Plug Capable */
#define  PCI_EXP_SLTCAP_SPLV	0x00007f80 /* Slot Power Limit Value */
#define  PCI_EXP_SLTCAP_SPLS	0x00018000 /* Slot Power Limit Scale */
#define  PCI_EXP_SLTCAP_EIP	0x00020000 /* Electromechanical Interlock Present */
#define  PCI_EXP_SLTCAP_NCCS	0x00040000 /* No Command Completed Support */
#define  PCI_EXP_SLTCAP_PSN	0xfff80000 /* Physical Slot Number */
#define PCI_EXP_SLTCTL		24	/* Slot Control */
#define  PCI_EXP_SLTCTL_ABPE	0x0001	/* Attention Button Pressed Enable */
#define  PCI_EXP_SLTCTL_PFDE	0x0002	/* Power Fault Detected Enable */
#define  PCI_EXP_SLTCTL_MRLSCE	0x0004	/* MRL Sensor Changed Enable */
#define  PCI_EXP_SLTCTL_PDCE	0x0008	/* Presence Detect Changed Enable */
#define  PCI_EXP_SLTCTL_CCIE	0x0010	/* Command Completed Interrupt Enable */
#define  PCI_EXP_SLTCTL_HPIE	0x0020	/* Hot-Plug Interrupt Enable */
#define  PCI_EXP_SLTCTL_AIC	0x00c0	/* Attention Indicator Control */
#define  PCI_EXP_SLTCTL_PIC	0x0300	/* Power Indicator Control */
#define  PCI_EXP_SLTCTL_PCC	0x0400	/* Power Controller Control */
#define  PCI_EXP_SLTCTL_EIC	0x0800	/* Electromechanical Interlock Control */
#define  PCI_EXP_SLTCTL_DLLSCE	0x1000	/* Data Link Layer State Changed Enable */
#define PCI_EXP_SLTSTA		26	/* Slot Status */
#define  PCI_EXP_SLTSTA_ABP	0x0001	/* Attention Button Pressed */
#define  PCI_EXP_SLTSTA_PFD	0x0002	/* Power Fault Detected */
#define  PCI_EXP_SLTSTA_MRLSC	0x0004	/* MRL Sensor Changed */
#define  PCI_EXP_SLTSTA_PDC	0x0008	/* Presence Detect Changed */
#define  PCI_EXP_SLTSTA_CC	0x0010	/* Command Completed */
#define  PCI_EXP_SLTSTA_MRLSS	0x0020	/* MRL Sensor State */
#define  PCI_EXP_SLTSTA_PDS	0x0040	/* Presence Detect State */
#define  PCI_EXP_SLTSTA_EIS	0x0080	/* Electromechanical Interlock Status */
#define  PCI_EXP_SLTSTA_DLLSC	0x0100	/* Data Link Layer State Changed */
#define PCI_EXP_RTCTL		28	/* Root Control */
#define  PCI_EXP_RTCTL_SECEE	0x01	/* System Error on Correctable Error */
#define  PCI_EXP_RTCTL_SENFEE	0x02	/* System Error on Non-Fatal Error */
#define  PCI_EXP_RTCTL_SEFEE	0x04	/* System Error on Fatal Error */
#define  PCI_EXP_RTCTL_PMEIE	0x08	/* PME Interrupt Enable */
#define  PCI_EXP_RTCTL_CRSSVE	0x10	/* CRS Software Visibility Enable */
#define PCI_EXP_RTCAP		30	/* Root Capabilities */
#define PCI_EXP_RTSTA		32	/* Root Status */
#define PCI_EXP_RTSTA_PME	0x10000 /* PME status */
#define PCI_EXP_RTSTA_PENDING	0x20000 /* PME pending */
#define PCI_EXP_DEVCAP2		36	/* Device Capabilities 2 */
#define  PCI_EXP_DEVCAP2_ARI	0x20	/* Alternative Routing-ID */
#define  PCI_EXP_DEVCAP2_LTR	0x800	/* Latency tolerance reporting */
#define  PCI_EXP_OBFF_MASK	0xc0000 /* OBFF support mechanism */
#define  PCI_EXP_OBFF_MSG	0x40000 /* New message signaling */
#define  PCI_EXP_OBFF_WAKE	0x80000 /* Re-use WAKE# for OBFF */
#define PCI_EXP_DEVCTL2		40	/* Device Control 2 */
#define  PCI_EXP_DEVCTL2_ARI	0x20	/* Alternative Routing-ID */
#define  PCI_EXP_IDO_REQ_EN	0x100	/* ID-based ordering request enable */
#define  PCI_EXP_IDO_CMP_EN	0x200	/* ID-based ordering completion enable */
#define  PCI_EXP_LTR_EN		0x400	/* Latency tolerance reporting */
#define  PCI_EXP_OBFF_MSGA_EN	0x2000	/* OBFF enable with Message type A */
#define  PCI_EXP_OBFF_MSGB_EN	0x4000	/* OBFF enable with Message type B */
#define  PCI_EXP_OBFF_WAKE_EN	0x6000	/* OBFF using WAKE# signaling */
#define PCI_EXP_LNKCTL2		48	/* Link Control 2 */
#define PCI_EXP_SLTCTL2		56	/* Slot Control 2 */

/* Extended Capabilities (PCI-X 2.0 and Express) */
#define PCI_EXT_CAP_ID(header)		(header & 0x0000ffff)
#define PCI_EXT_CAP_VER(header)		((header >> 16) & 0xf)
#define PCI_EXT_CAP_NEXT(header)	((header >> 20) & 0xffc)

#define PCI_EXT_CAP_ID_ERR	1
#define PCI_EXT_CAP_ID_VC	2
#define PCI_EXT_CAP_ID_DSN	3
#define PCI_EXT_CAP_ID_PWR	4
#define PCI_EXT_CAP_ID_VNDR	11
#define PCI_EXT_CAP_ID_ACS	13
#define PCI_EXT_CAP_ID_ARI	14
#define PCI_EXT_CAP_ID_ATS	15
#define PCI_EXT_CAP_ID_SRIOV	16
#define PCI_EXT_CAP_ID_PRI	19
#define PCI_EXT_CAP_ID_LTR	24
#define PCI_EXT_CAP_ID_PASID	27

/* Advanced Error Reporting */
#define PCI_ERR_UNCOR_STATUS	4	/* Uncorrectable Error Status */
#define  PCI_ERR_UNC_TRAIN	0x00000001	/* Training */
#define  PCI_ERR_UNC_DLP	0x00000010	/* Data Link Protocol */
#define  PCI_ERR_UNC_POISON_TLP	0x00001000	/* Poisoned TLP */
#define  PCI_ERR_UNC_FCP	0x00002000	/* Flow Control Protocol */
#define  PCI_ERR_UNC_COMP_TIME	0x00004000	/* Completion Timeout */
#define  PCI_ERR_UNC_COMP_ABORT	0x00008000	/* Completer Abort */
#define  PCI_ERR_UNC_UNX_COMP	0x00010000	/* Unexpected Completion */
#define  PCI_ERR_UNC_RX_OVER	0x00020000	/* Receiver Overflow */
#define  PCI_ERR_UNC_MALF_TLP	0x00040000	/* Malformed TLP */
#define  PCI_ERR_UNC_ECRC	0x00080000	/* ECRC Error Status */
#define  PCI_ERR_UNC_UNSUP	0x00100000	/* Unsupported Request */
#define PCI_ERR_UNCOR_MASK	8	/* Uncorrectable Error Mask */
	/* Same bits as above */
#define PCI_ERR_UNCOR_SEVER	12	/* Uncorrectable Error Severity */
	/* Same bits as above */
#define PCI_ERR_COR_STATUS	16	/* Correctable Error Status */
#define  PCI_ERR_COR_RCVR	0x00000001	/* Receiver Error Status */
#define  PCI_ERR_COR_BAD_TLP	0x00000040	/* Bad TLP Status */
#define  PCI_ERR_COR_BAD_DLLP	0x00000080	/* Bad DLLP Status */
#define  PCI_ERR_COR_REP_ROLL	0x00000100	/* REPLAY_NUM Rollover */
#define  PCI_ERR_COR_REP_TIMER	0x00001000	/* Replay Timer Timeout */
#define PCI_ERR_COR_MASK	20	/* Correctable Error Mask */
	/* Same bits as above */
#define PCI_ERR_CAP		24	/* Advanced Error Capabilities */
#define  PCI_ERR_CAP_FEP(x)	((x) & 31)	/* First Error Pointer */
#define  PCI_ERR_CAP_ECRC_GENC	0x00000020	/* ECRC Generation Capable */
#define  PCI_ERR_CAP_ECRC_GENE	0x00000040	/* ECRC Generation Enable */
#define  PCI_ERR_CAP_ECRC_CHKC	0x00000080	/* ECRC Check Capable */
#define  PCI_ERR_CAP_ECRC_CHKE	0x00000100	/* ECRC Check Enable */
#define PCI_ERR_HEADER_LOG	28	/* Header Log Register (16 bytes) */
#define PCI_ERR_ROOT_COMMAND	44	/* Root Error Command */
/* Correctable Err Reporting Enable */
#define PCI_ERR_ROOT_CMD_COR_EN		0x00000001
/* Non-fatal Err Reporting Enable */
#define PCI_ERR_ROOT_CMD_NONFATAL_EN	0x00000002
/* Fatal Err Reporting Enable */
#define PCI_ERR_ROOT_CMD_FATAL_EN	0x00000004
#define PCI_ERR_ROOT_STATUS	48
#define PCI_ERR_ROOT_COR_RCV		0x00000001	/* ERR_COR Received */
/* Multi ERR_COR Received */
#define PCI_ERR_ROOT_MULTI_COR_RCV	0x00000002
/* ERR_FATAL/NONFATAL Recevied */
#define PCI_ERR_ROOT_UNCOR_RCV		0x00000004
/* Multi ERR_FATAL/NONFATAL Recevied */
#define PCI_ERR_ROOT_MULTI_UNCOR_RCV	0x00000008
#define PCI_ERR_ROOT_FIRST_FATAL	0x00000010	/* First Fatal */
#define PCI_ERR_ROOT_NONFATAL_RCV	0x00000020	/* Non-Fatal Received */
#define PCI_ERR_ROOT_FATAL_RCV		0x00000040	/* Fatal Received */
#define PCI_ERR_ROOT_ERR_SRC	52	/* Error Source Identification */

/* Virtual Channel */
#define PCI_VC_PORT_REG1	4
#define PCI_VC_PORT_REG2	8
#define PCI_VC_PORT_CTRL	12
#define PCI_VC_PORT_STATUS	14
#define PCI_VC_RES_CAP		16
#define PCI_VC_RES_CTRL		20
#define PCI_VC_RES_STATUS	26

/* Power Budgeting */
#define PCI_PWR_DSR		4	/* Data Select Register */
#define PCI_PWR_DATA		8	/* Data Register */
#define  PCI_PWR_DATA_BASE(x)	((x) & 0xff)	    /* Base Power */
#define  PCI_PWR_DATA_SCALE(x)	(((x) >> 8) & 3)    /* Data Scale */
#define  PCI_PWR_DATA_PM_SUB(x)	(((x) >> 10) & 7)   /* PM Sub State */
#define  PCI_PWR_DATA_PM_STATE(x) (((x) >> 13) & 3) /* PM State */
#define  PCI_PWR_DATA_TYPE(x)	(((x) >> 15) & 7)   /* Type */
#define  PCI_PWR_DATA_RAIL(x)	(((x) >> 18) & 7)   /* Power Rail */
#define PCI_PWR_CAP		12	/* Capability */
#define  PCI_PWR_CAP_BUDGET(x)	((x) & 1)	/* Included in system budget */

/*
 * Hypertransport sub capability types
 *
 * Unfortunately there are both 3 bit and 5 bit capability types defined
 * in the HT spec, catering for that is a little messy. You probably don't
 * want to use these directly, just use pci_find_ht_capability() and it
 * will do the right thing for you.
 */
#define HT_3BIT_CAP_MASK	0xE0
#define HT_CAPTYPE_SLAVE	0x00	/* Slave/Primary link configuration */
#define HT_CAPTYPE_HOST		0x20	/* Host/Secondary link configuration */

#define HT_5BIT_CAP_MASK	0xF8
#define HT_CAPTYPE_IRQ		0x80	/* IRQ Configuration */
#define HT_CAPTYPE_REMAPPING_40	0xA0	/* 40 bit address remapping */
#define HT_CAPTYPE_REMAPPING_64 0xA2	/* 64 bit address remapping */
#define HT_CAPTYPE_UNITID_CLUMP	0x90	/* Unit ID clumping */
#define HT_CAPTYPE_EXTCONF	0x98	/* Extended Configuration Space Access */
#define HT_CAPTYPE_MSI_MAPPING	0xA8	/* MSI Mapping Capability */
#define  HT_MSI_FLAGS		0x02		/* Offset to flags */
#define  HT_MSI_FLAGS_ENABLE	0x1		/* Mapping enable */
#define  HT_MSI_FLAGS_FIXED	0x2		/* Fixed mapping only */
#define  HT_MSI_FIXED_ADDR	0x00000000FEE00000ULL	/* Fixed addr */
#define  HT_MSI_ADDR_LO		0x04		/* Offset to low addr bits */
#define  HT_MSI_ADDR_LO_MASK	0xFFF00000	/* Low address bit mask */
#define  HT_MSI_ADDR_HI		0x08		/* Offset to high addr bits */
#define HT_CAPTYPE_DIRECT_ROUTE	0xB0	/* Direct routing configuration */
#define HT_CAPTYPE_VCSET	0xB8	/* Virtual Channel configuration */
#define HT_CAPTYPE_ERROR_RETRY	0xC0	/* Retry on error configuration */
#define HT_CAPTYPE_GEN3		0xD0	/* Generation 3 hypertransport configuration */
#define HT_CAPTYPE_PM		0xE0	/* Hypertransport powermanagement configuration */

/* Alternative Routing-ID Interpretation */
#define PCI_ARI_CAP		0x04	/* ARI Capability Register */
#define  PCI_ARI_CAP_MFVC	0x0001	/* MFVC Function Groups Capability */
#define  PCI_ARI_CAP_ACS	0x0002	/* ACS Function Groups Capability */
#define  PCI_ARI_CAP_NFN(x)	(((x) >> 8) & 0xff) /* Next Function Number */
#define PCI_ARI_CTRL		0x06	/* ARI Control Register */
#define  PCI_ARI_CTRL_MFVC	0x0001	/* MFVC Function Groups Enable */
#define  PCI_ARI_CTRL_ACS	0x0002	/* ACS Function Groups Enable */
#define  PCI_ARI_CTRL_FG(x)	(((x) >> 4) & 7) /* Function Group */

/* Address Translation Service */
#define PCI_ATS_CAP		0x04	/* ATS Capability Register */
#define  PCI_ATS_CAP_QDEP(x)	((x) & 0x1f)	/* Invalidate Queue Depth */
#define  PCI_ATS_MAX_QDEP	32	/* Max Invalidate Queue Depth */
#define PCI_ATS_CTRL		0x06	/* ATS Control Register */
#define  PCI_ATS_CTRL_ENABLE	0x8000	/* ATS Enable */
#define  PCI_ATS_CTRL_STU(x)	((x) & 0x1f)	/* Smallest Translation Unit */
#define  PCI_ATS_MIN_STU	12	/* shift of minimum STU block */

/* Page Request Interface */
<<<<<<< HEAD
#define PCI_PRI_CTRL		0x04	/* PRI control register */
#define  PCI_PRI_CTRL_ENABLE	0x01	/* Enable */
#define  PCI_PRI_CTRL_RESET	0x02	/* Reset */
#define PCI_PRI_STATUS		0x06	/* PRI status register */
#define  PCI_PRI_STATUS_RF	0x001	/* Response Failure */
#define  PCI_PRI_STATUS_UPRGI	0x002	/* Unexpected PRG index */
#define  PCI_PRI_STATUS_STOPPED	0x100	/* PRI Stopped */
#define PCI_PRI_MAX_REQ		0x08	/* PRI max reqs supported */
#define PCI_PRI_ALLOC_REQ	0x0c	/* PRI max reqs allowed */

/* PASID capability */
#define PCI_PASID_CAP		0x04    /* PASID feature register */
#define  PCI_PASID_CAP_EXEC	0x02	/* Exec permissions Supported */
#define  PCI_PASID_CAP_PRIV	0x04	/* Priviledge Mode Supported */
#define PCI_PASID_CTRL		0x06    /* PASID control register */
#define  PCI_PASID_CTRL_ENABLE	0x01	/* Enable bit */
#define  PCI_PASID_CTRL_EXEC	0x02	/* Exec permissions Enable */
#define  PCI_PASID_CTRL_PRIV	0x04	/* Priviledge Mode Enable */
=======
#define PCI_PRI_CONTROL_OFF	0x04	/* Offset of control register */
#define PCI_PRI_STATUS_OFF	0x06	/* Offset of status register */
#define PCI_PRI_ENABLE		0x0001	/* Enable mask */
#define PCI_PRI_RESET		0x0002	/* Reset bit mask */
#define PCI_PRI_STATUS_RF	0x0001  /* Request Failure */
#define PCI_PRI_STATUS_UPRGI	0x0002  /* Unexpected PRG index */
#define PCI_PRI_STATUS_STOPPED	0x0100  /* PRI Stopped */
#define PCI_PRI_MAX_REQ_OFF	0x08	/* Cap offset for max reqs supported */
#define PCI_PRI_ALLOC_REQ_OFF	0x0c	/* Cap offset for max reqs allowed */

/* PASID capability */
#define PCI_PASID_CAP_OFF	0x04    /* PASID feature register */
#define PCI_PASID_CONTROL_OFF   0x06    /* PASID control register */
#define PCI_PASID_ENABLE	0x01	/* Enable/Supported bit */
#define PCI_PASID_EXEC		0x02	/* Exec permissions Enable/Supported */
#define PCI_PASID_PRIV		0x04	/* Priviledge Mode Enable/Support */
>>>>>>> 76ccc297

/* Single Root I/O Virtualization */
#define PCI_SRIOV_CAP		0x04	/* SR-IOV Capabilities */
#define  PCI_SRIOV_CAP_VFM	0x01	/* VF Migration Capable */
#define  PCI_SRIOV_CAP_INTR(x)	((x) >> 21) /* Interrupt Message Number */
#define PCI_SRIOV_CTRL		0x08	/* SR-IOV Control */
#define  PCI_SRIOV_CTRL_VFE	0x01	/* VF Enable */
#define  PCI_SRIOV_CTRL_VFM	0x02	/* VF Migration Enable */
#define  PCI_SRIOV_CTRL_INTR	0x04	/* VF Migration Interrupt Enable */
#define  PCI_SRIOV_CTRL_MSE	0x08	/* VF Memory Space Enable */
#define  PCI_SRIOV_CTRL_ARI	0x10	/* ARI Capable Hierarchy */
#define PCI_SRIOV_STATUS	0x0a	/* SR-IOV Status */
#define  PCI_SRIOV_STATUS_VFM	0x01	/* VF Migration Status */
#define PCI_SRIOV_INITIAL_VF	0x0c	/* Initial VFs */
#define PCI_SRIOV_TOTAL_VF	0x0e	/* Total VFs */
#define PCI_SRIOV_NUM_VF	0x10	/* Number of VFs */
#define PCI_SRIOV_FUNC_LINK	0x12	/* Function Dependency Link */
#define PCI_SRIOV_VF_OFFSET	0x14	/* First VF Offset */
#define PCI_SRIOV_VF_STRIDE	0x16	/* Following VF Stride */
#define PCI_SRIOV_VF_DID	0x1a	/* VF Device ID */
#define PCI_SRIOV_SUP_PGSIZE	0x1c	/* Supported Page Sizes */
#define PCI_SRIOV_SYS_PGSIZE	0x20	/* System Page Size */
#define PCI_SRIOV_BAR		0x24	/* VF BAR0 */
#define  PCI_SRIOV_NUM_BARS	6	/* Number of VF BARs */
#define PCI_SRIOV_VFM		0x3c	/* VF Migration State Array Offset*/
#define  PCI_SRIOV_VFM_BIR(x)	((x) & 7)	/* State BIR */
#define  PCI_SRIOV_VFM_OFFSET(x) ((x) & ~7)	/* State Offset */
#define  PCI_SRIOV_VFM_UA	0x0	/* Inactive.Unavailable */
#define  PCI_SRIOV_VFM_MI	0x1	/* Dormant.MigrateIn */
#define  PCI_SRIOV_VFM_MO	0x2	/* Active.MigrateOut */
#define  PCI_SRIOV_VFM_AV	0x3	/* Active.Available */

#define PCI_LTR_MAX_SNOOP_LAT	0x4
#define PCI_LTR_MAX_NOSNOOP_LAT	0x6
#define  PCI_LTR_VALUE_MASK	0x000003ff
#define  PCI_LTR_SCALE_MASK	0x00001c00
#define  PCI_LTR_SCALE_SHIFT	10

/* Access Control Service */
#define PCI_ACS_CAP		0x04	/* ACS Capability Register */
#define  PCI_ACS_SV		0x01	/* Source Validation */
#define  PCI_ACS_TB		0x02	/* Translation Blocking */
#define  PCI_ACS_RR		0x04	/* P2P Request Redirect */
#define  PCI_ACS_CR		0x08	/* P2P Completion Redirect */
#define  PCI_ACS_UF		0x10	/* Upstream Forwarding */
#define  PCI_ACS_EC		0x20	/* P2P Egress Control */
#define  PCI_ACS_DT		0x40	/* Direct Translated P2P */
#define PCI_ACS_CTRL		0x06	/* ACS Control Register */
#define PCI_ACS_EGRESS_CTL_V	0x08	/* ACS Egress Control Vector */

#endif /* LINUX_PCI_REGS_H */<|MERGE_RESOLUTION|>--- conflicted
+++ resolved
@@ -666,7 +666,6 @@
 #define  PCI_ATS_MIN_STU	12	/* shift of minimum STU block */
 
 /* Page Request Interface */
-<<<<<<< HEAD
 #define PCI_PRI_CTRL		0x04	/* PRI control register */
 #define  PCI_PRI_CTRL_ENABLE	0x01	/* Enable */
 #define  PCI_PRI_CTRL_RESET	0x02	/* Reset */
@@ -685,24 +684,6 @@
 #define  PCI_PASID_CTRL_ENABLE	0x01	/* Enable bit */
 #define  PCI_PASID_CTRL_EXEC	0x02	/* Exec permissions Enable */
 #define  PCI_PASID_CTRL_PRIV	0x04	/* Priviledge Mode Enable */
-=======
-#define PCI_PRI_CONTROL_OFF	0x04	/* Offset of control register */
-#define PCI_PRI_STATUS_OFF	0x06	/* Offset of status register */
-#define PCI_PRI_ENABLE		0x0001	/* Enable mask */
-#define PCI_PRI_RESET		0x0002	/* Reset bit mask */
-#define PCI_PRI_STATUS_RF	0x0001  /* Request Failure */
-#define PCI_PRI_STATUS_UPRGI	0x0002  /* Unexpected PRG index */
-#define PCI_PRI_STATUS_STOPPED	0x0100  /* PRI Stopped */
-#define PCI_PRI_MAX_REQ_OFF	0x08	/* Cap offset for max reqs supported */
-#define PCI_PRI_ALLOC_REQ_OFF	0x0c	/* Cap offset for max reqs allowed */
-
-/* PASID capability */
-#define PCI_PASID_CAP_OFF	0x04    /* PASID feature register */
-#define PCI_PASID_CONTROL_OFF   0x06    /* PASID control register */
-#define PCI_PASID_ENABLE	0x01	/* Enable/Supported bit */
-#define PCI_PASID_EXEC		0x02	/* Exec permissions Enable/Supported */
-#define PCI_PASID_PRIV		0x04	/* Priviledge Mode Enable/Support */
->>>>>>> 76ccc297
 
 /* Single Root I/O Virtualization */
 #define PCI_SRIOV_CAP		0x04	/* SR-IOV Capabilities */
