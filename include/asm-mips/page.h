/*
 * This file is subject to the terms and conditions of the GNU General Public
 * License.  See the file "COPYING" in the main directory of this archive
 * for more details.
 *
 * Copyright (C) 1994 - 1999, 2000, 03 Ralf Baechle
 * Copyright (C) 1999, 2000 Silicon Graphics, Inc.
 */
#ifndef _ASM_PAGE_H
#define _ASM_PAGE_H


#ifdef __KERNEL__

#include <spaces.h>

/*
 * PAGE_SHIFT determines the page size
 */
#ifdef CONFIG_PAGE_SIZE_4KB
#define PAGE_SHIFT	12
#endif
#ifdef CONFIG_PAGE_SIZE_8KB
#define PAGE_SHIFT	13
#endif
#ifdef CONFIG_PAGE_SIZE_16KB
#define PAGE_SHIFT	14
#endif
#ifdef CONFIG_PAGE_SIZE_64KB
#define PAGE_SHIFT	16
#endif
#define PAGE_SIZE	(1UL << PAGE_SHIFT)
#define PAGE_MASK       (~((1 << PAGE_SHIFT) - 1))

#ifndef __ASSEMBLY__

#include <asm/cpu-features.h>

extern void clear_page(void * page);
extern void copy_page(void * to, void * from);

extern unsigned long shm_align_mask;

static inline unsigned long pages_do_alias(unsigned long addr1,
	unsigned long addr2)
{
	return (addr1 ^ addr2) & shm_align_mask;
}

struct page;

static inline void clear_user_page(void *addr, unsigned long vaddr,
	struct page *page)
{
	extern void (*flush_data_cache_page)(unsigned long addr);

	clear_page(addr);
	if (pages_do_alias((unsigned long) addr, vaddr & PAGE_MASK))
		flush_data_cache_page((unsigned long)addr);
}

extern void copy_user_page(void *vto, void *vfrom, unsigned long vaddr,
	struct page *to);
struct vm_area_struct;
extern void copy_user_highpage(struct page *to, struct page *from,
	unsigned long vaddr, struct vm_area_struct *vma);

<<<<<<< HEAD
#define __HAVE_ARCH_COPY_USER_HIGHPAGE
=======
	copy_page(vto, vfrom);
	if (!cpu_has_ic_fills_f_dc ||
	    pages_do_alias((unsigned long)vto, vaddr & PAGE_MASK))
		flush_data_cache_page((unsigned long)vto);
}
>>>>>>> a77c64c1

/*
 * These are used to make use of C type-checking..
 */
#ifdef CONFIG_64BIT_PHYS_ADDR
  #ifdef CONFIG_CPU_MIPS32
    typedef struct { unsigned long pte_low, pte_high; } pte_t;
    #define pte_val(x)    ((x).pte_low | ((unsigned long long)(x).pte_high << 32))
    #define __pte(x)      ({ pte_t __pte = {(x), ((unsigned long long)(x)) >> 32}; __pte; })
  #else
     typedef struct { unsigned long long pte; } pte_t;
     #define pte_val(x)	((x).pte)
     #define __pte(x)	((pte_t) { (x) } )
  #endif
#else
typedef struct { unsigned long pte; } pte_t;
#define pte_val(x)	((x).pte)
#define __pte(x)	((pte_t) { (x) } )
#endif

/*
 * For 3-level pagetables we defines these ourselves, for 2-level the
 * definitions are supplied by <asm-generic/pgtable-nopmd.h>.
 */
#ifdef CONFIG_64BIT

typedef struct { unsigned long pmd; } pmd_t;
#define pmd_val(x)	((x).pmd)
#define __pmd(x)	((pmd_t) { (x) } )

#endif

/*
 * Right now we don't support 4-level pagetables, so all pud-related
 * definitions come from <asm-generic/pgtable-nopud.h>.
 */

/*
 * Finall the top of the hierarchy, the pgd
 */
typedef struct { unsigned long pgd; } pgd_t;
#define pgd_val(x)	((x).pgd)
#define __pgd(x)	((pgd_t) { (x) } )

/*
 * Manipulate page protection bits
 */
typedef struct { unsigned long pgprot; } pgprot_t;
#define pgprot_val(x)	((x).pgprot)
#define __pgprot(x)	((pgprot_t) { (x) } )

/*
 * On R4000-style MMUs where a TLB entry is mapping a adjacent even / odd
 * pair of pages we only have a single global bit per pair of pages.  When
 * writing to the TLB make sure we always have the bit set for both pages
 * or none.  This macro is used to access the `buddy' of the pte we're just
 * working on.
 */
#define ptep_buddy(x)	((pte_t *)((unsigned long)(x) ^ sizeof(pte_t)))

#endif /* !__ASSEMBLY__ */

/* to align the pointer to the (next) page boundary */
#define PAGE_ALIGN(addr)	(((addr) + PAGE_SIZE - 1) & PAGE_MASK)

#define __pa(x)			((unsigned long) (x) - PAGE_OFFSET)
#define __va(x)			((void *)((unsigned long) (x) + PAGE_OFFSET))

#define pfn_to_kaddr(pfn)	__va((pfn) << PAGE_SHIFT)

#ifdef CONFIG_FLATMEM

#define pfn_valid(pfn)		((pfn) < max_mapnr)

#elif defined(CONFIG_SPARSEMEM)

/* pfn_valid is defined in linux/mmzone.h */

#elif defined(CONFIG_NEED_MULTIPLE_NODES)

#define pfn_valid(pfn)							\
({									\
	unsigned long __pfn = (pfn);					\
	int __n = pfn_to_nid(__pfn);					\
	((__n >= 0) ? (__pfn < NODE_DATA(__n)->node_start_pfn +		\
	                       NODE_DATA(__n)->node_spanned_pages)	\
	            : 0);						\
})

#endif

#define virt_to_page(kaddr)	pfn_to_page(__pa(kaddr) >> PAGE_SHIFT)
#define virt_addr_valid(kaddr)	pfn_valid(__pa(kaddr) >> PAGE_SHIFT)

#define VM_DATA_DEFAULT_FLAGS	(VM_READ | VM_WRITE | VM_EXEC | \
				 VM_MAYREAD | VM_MAYWRITE | VM_MAYEXEC)

#define UNCAC_ADDR(addr)	((addr) - PAGE_OFFSET + UNCAC_BASE)
#define CAC_ADDR(addr)		((addr) - UNCAC_BASE + PAGE_OFFSET)

#ifdef CONFIG_LIMITED_DMA
#define WANT_PAGE_VIRTUAL
#endif

#include <asm-generic/memory_model.h>
#include <asm-generic/page.h>

#endif /* defined (__KERNEL__) */

#endif /* _ASM_PAGE_H */<|MERGE_RESOLUTION|>--- conflicted
+++ resolved
@@ -65,15 +65,7 @@
 extern void copy_user_highpage(struct page *to, struct page *from,
 	unsigned long vaddr, struct vm_area_struct *vma);
 
-<<<<<<< HEAD
 #define __HAVE_ARCH_COPY_USER_HIGHPAGE
-=======
-	copy_page(vto, vfrom);
-	if (!cpu_has_ic_fills_f_dc ||
-	    pages_do_alias((unsigned long)vto, vaddr & PAGE_MASK))
-		flush_data_cache_page((unsigned long)vto);
-}
->>>>>>> a77c64c1
 
 /*
  * These are used to make use of C type-checking..
