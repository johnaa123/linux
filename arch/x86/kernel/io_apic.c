/*
 *	Intel IO-APIC support for multi-Pentium hosts.
 *
 *	Copyright (C) 1997, 1998, 1999, 2000, 2009 Ingo Molnar, Hajnalka Szabo
 *
 *	Many thanks to Stig Venaas for trying out countless experimental
 *	patches and reporting/debugging problems patiently!
 *
 *	(c) 1999, Multiple IO-APIC support, developed by
 *	Ken-ichi Yaku <yaku@css1.kbnes.nec.co.jp> and
 *      Hidemi Kishimoto <kisimoto@css1.kbnes.nec.co.jp>,
 *	further tested and cleaned up by Zach Brown <zab@redhat.com>
 *	and Ingo Molnar <mingo@redhat.com>
 *
 *	Fixes
 *	Maciej W. Rozycki	:	Bits for genuine 82489DX APICs;
 *					thanks to Eric Gilmore
 *					and Rolf G. Tews
 *					for testing these extensively
 *	Paul Diefenbaugh	:	Added full ACPI support
 */

#include <linux/mm.h>
#include <linux/interrupt.h>
#include <linux/init.h>
#include <linux/delay.h>
#include <linux/sched.h>
#include <linux/pci.h>
#include <linux/mc146818rtc.h>
#include <linux/compiler.h>
#include <linux/acpi.h>
#include <linux/module.h>
#include <linux/sysdev.h>
#include <linux/msi.h>
#include <linux/htirq.h>
#include <linux/freezer.h>
#include <linux/kthread.h>
#include <linux/jiffies.h>	/* time_after() */
#ifdef CONFIG_ACPI
#include <acpi/acpi_bus.h>
#endif
#include <linux/bootmem.h>
#include <linux/dmar.h>
#include <linux/hpet.h>

#include <asm/idle.h>
#include <asm/io.h>
#include <asm/smp.h>
#include <asm/cpu.h>
#include <asm/desc.h>
#include <asm/proto.h>
#include <asm/acpi.h>
#include <asm/dma.h>
#include <asm/timer.h>
#include <asm/i8259.h>
#include <asm/nmi.h>
#include <asm/msidef.h>
#include <asm/hypertransport.h>
#include <asm/setup.h>
#include <asm/irq_remapping.h>
#include <asm/hpet.h>
#include <asm/uv/uv_hub.h>
#include <asm/uv/uv_irq.h>

#include <asm/genapic.h>

#define __apicdebuginit(type) static type __init

/*
 *      Is the SiS APIC rmw bug present ?
 *      -1 = don't know, 0 = no, 1 = yes
 */
int sis_apic_bug = -1;

static DEFINE_SPINLOCK(ioapic_lock);
static DEFINE_SPINLOCK(vector_lock);

/*
 * # of IRQ routing registers
 */
int nr_ioapic_registers[MAX_IO_APICS];

/* I/O APIC entries */
struct mpc_ioapic mp_ioapics[MAX_IO_APICS];
int nr_ioapics;

/* MP IRQ source entries */
struct mpc_intsrc mp_irqs[MAX_IRQ_SOURCES];

/* # of MP IRQ source entries */
int mp_irq_entries;

#if defined (CONFIG_MCA) || defined (CONFIG_EISA)
int mp_bus_id_to_type[MAX_MP_BUSSES];
#endif

DECLARE_BITMAP(mp_bus_not_pci, MAX_MP_BUSSES);

int skip_ioapic_setup;

void arch_disable_smp_support(void)
{
#ifdef CONFIG_PCI
	noioapicquirk = 1;
	noioapicreroute = -1;
#endif
	skip_ioapic_setup = 1;
}

static int __init parse_noapic(char *str)
{
	/* disable IO-APIC */
	arch_disable_smp_support();
	return 0;
}
early_param("noapic", parse_noapic);

struct irq_pin_list;

/*
 * This is performance-critical, we want to do it O(1)
 *
 * the indexing order of this array favors 1:1 mappings
 * between pins and IRQs.
 */

struct irq_pin_list {
	int apic, pin;
	struct irq_pin_list *next;
};

static struct irq_pin_list *get_one_free_irq_2_pin(int cpu)
{
	struct irq_pin_list *pin;
	int node;

	node = cpu_to_node(cpu);

	pin = kzalloc_node(sizeof(*pin), GFP_ATOMIC, node);

	return pin;
}

struct irq_cfg {
	struct irq_pin_list *irq_2_pin;
	cpumask_var_t domain;
	cpumask_var_t old_domain;
	unsigned move_cleanup_count;
	u8 vector;
	u8 move_in_progress : 1;
#ifdef CONFIG_NUMA_MIGRATE_IRQ_DESC
	u8 move_desc_pending : 1;
#endif
};

/* irq_cfg is indexed by the sum of all RTEs in all I/O APICs. */
#ifdef CONFIG_SPARSE_IRQ
static struct irq_cfg irq_cfgx[] = {
#else
static struct irq_cfg irq_cfgx[NR_IRQS] = {
#endif
	[0]  = { .vector = IRQ0_VECTOR,  },
	[1]  = { .vector = IRQ1_VECTOR,  },
	[2]  = { .vector = IRQ2_VECTOR,  },
	[3]  = { .vector = IRQ3_VECTOR,  },
	[4]  = { .vector = IRQ4_VECTOR,  },
	[5]  = { .vector = IRQ5_VECTOR,  },
	[6]  = { .vector = IRQ6_VECTOR,  },
	[7]  = { .vector = IRQ7_VECTOR,  },
	[8]  = { .vector = IRQ8_VECTOR,  },
	[9]  = { .vector = IRQ9_VECTOR,  },
	[10] = { .vector = IRQ10_VECTOR, },
	[11] = { .vector = IRQ11_VECTOR, },
	[12] = { .vector = IRQ12_VECTOR, },
	[13] = { .vector = IRQ13_VECTOR, },
	[14] = { .vector = IRQ14_VECTOR, },
	[15] = { .vector = IRQ15_VECTOR, },
};

int __init arch_early_irq_init(void)
{
	struct irq_cfg *cfg;
	struct irq_desc *desc;
	int count;
	int i;

	cfg = irq_cfgx;
	count = ARRAY_SIZE(irq_cfgx);

	for (i = 0; i < count; i++) {
		desc = irq_to_desc(i);
		desc->chip_data = &cfg[i];
		alloc_bootmem_cpumask_var(&cfg[i].domain);
		alloc_bootmem_cpumask_var(&cfg[i].old_domain);
		if (i < NR_IRQS_LEGACY)
			cpumask_setall(cfg[i].domain);
	}

	return 0;
}

#ifdef CONFIG_SPARSE_IRQ
static struct irq_cfg *irq_cfg(unsigned int irq)
{
	struct irq_cfg *cfg = NULL;
	struct irq_desc *desc;

	desc = irq_to_desc(irq);
	if (desc)
		cfg = desc->chip_data;

	return cfg;
}

static struct irq_cfg *get_one_free_irq_cfg(int cpu)
{
	struct irq_cfg *cfg;
	int node;

	node = cpu_to_node(cpu);

	cfg = kzalloc_node(sizeof(*cfg), GFP_ATOMIC, node);
	if (cfg) {
		if (!alloc_cpumask_var_node(&cfg->domain, GFP_ATOMIC, node)) {
			kfree(cfg);
			cfg = NULL;
		} else if (!alloc_cpumask_var_node(&cfg->old_domain,
							  GFP_ATOMIC, node)) {
			free_cpumask_var(cfg->domain);
			kfree(cfg);
			cfg = NULL;
		} else {
			cpumask_clear(cfg->domain);
			cpumask_clear(cfg->old_domain);
		}
	}

	return cfg;
}

int arch_init_chip_data(struct irq_desc *desc, int cpu)
{
	struct irq_cfg *cfg;

	cfg = desc->chip_data;
	if (!cfg) {
		desc->chip_data = get_one_free_irq_cfg(cpu);
		if (!desc->chip_data) {
			printk(KERN_ERR "can not alloc irq_cfg\n");
			BUG_ON(1);
		}
	}

	return 0;
}

#ifdef CONFIG_NUMA_MIGRATE_IRQ_DESC

static void
init_copy_irq_2_pin(struct irq_cfg *old_cfg, struct irq_cfg *cfg, int cpu)
{
	struct irq_pin_list *old_entry, *head, *tail, *entry;

	cfg->irq_2_pin = NULL;
	old_entry = old_cfg->irq_2_pin;
	if (!old_entry)
		return;

	entry = get_one_free_irq_2_pin(cpu);
	if (!entry)
		return;

	entry->apic	= old_entry->apic;
	entry->pin	= old_entry->pin;
	head		= entry;
	tail		= entry;
	old_entry	= old_entry->next;
	while (old_entry) {
		entry = get_one_free_irq_2_pin(cpu);
		if (!entry) {
			entry = head;
			while (entry) {
				head = entry->next;
				kfree(entry);
				entry = head;
			}
			/* still use the old one */
			return;
		}
		entry->apic	= old_entry->apic;
		entry->pin	= old_entry->pin;
		tail->next	= entry;
		tail		= entry;
		old_entry	= old_entry->next;
	}

	tail->next = NULL;
	cfg->irq_2_pin = head;
}

static void free_irq_2_pin(struct irq_cfg *old_cfg, struct irq_cfg *cfg)
{
	struct irq_pin_list *entry, *next;

	if (old_cfg->irq_2_pin == cfg->irq_2_pin)
		return;

	entry = old_cfg->irq_2_pin;

	while (entry) {
		next = entry->next;
		kfree(entry);
		entry = next;
	}
	old_cfg->irq_2_pin = NULL;
}

void arch_init_copy_chip_data(struct irq_desc *old_desc,
				 struct irq_desc *desc, int cpu)
{
	struct irq_cfg *cfg;
	struct irq_cfg *old_cfg;

	cfg = get_one_free_irq_cfg(cpu);

	if (!cfg)
		return;

	desc->chip_data = cfg;

	old_cfg = old_desc->chip_data;

	memcpy(cfg, old_cfg, sizeof(struct irq_cfg));

	init_copy_irq_2_pin(old_cfg, cfg, cpu);
}

static void free_irq_cfg(struct irq_cfg *old_cfg)
{
	kfree(old_cfg);
}

void arch_free_chip_data(struct irq_desc *old_desc, struct irq_desc *desc)
{
	struct irq_cfg *old_cfg, *cfg;

	old_cfg = old_desc->chip_data;
	cfg = desc->chip_data;

	if (old_cfg == cfg)
		return;

	if (old_cfg) {
		free_irq_2_pin(old_cfg, cfg);
		free_irq_cfg(old_cfg);
		old_desc->chip_data = NULL;
	}
}

static void
set_extra_move_desc(struct irq_desc *desc, const struct cpumask *mask)
{
	struct irq_cfg *cfg = desc->chip_data;

	if (!cfg->move_in_progress) {
		/* it means that domain is not changed */
		if (!cpumask_intersects(desc->affinity, mask))
			cfg->move_desc_pending = 1;
	}
}
#endif

#else
static struct irq_cfg *irq_cfg(unsigned int irq)
{
	return irq < nr_irqs ? irq_cfgx + irq : NULL;
}

#endif

#ifndef CONFIG_NUMA_MIGRATE_IRQ_DESC
static inline void
set_extra_move_desc(struct irq_desc *desc, const struct cpumask *mask)
{
}
#endif

struct io_apic {
	unsigned int index;
	unsigned int unused[3];
	unsigned int data;
};

static __attribute_const__ struct io_apic __iomem *io_apic_base(int idx)
{
	return (void __iomem *) __fix_to_virt(FIX_IO_APIC_BASE_0 + idx)
		+ (mp_ioapics[idx].apicaddr & ~PAGE_MASK);
}

static inline unsigned int io_apic_read(unsigned int apic, unsigned int reg)
{
	struct io_apic __iomem *io_apic = io_apic_base(apic);
	writel(reg, &io_apic->index);
	return readl(&io_apic->data);
}

static inline void io_apic_write(unsigned int apic, unsigned int reg, unsigned int value)
{
	struct io_apic __iomem *io_apic = io_apic_base(apic);
	writel(reg, &io_apic->index);
	writel(value, &io_apic->data);
}

/*
 * Re-write a value: to be used for read-modify-write
 * cycles where the read already set up the index register.
 *
 * Older SiS APIC requires we rewrite the index register
 */
static inline void io_apic_modify(unsigned int apic, unsigned int reg, unsigned int value)
{
	struct io_apic __iomem *io_apic = io_apic_base(apic);

	if (sis_apic_bug)
		writel(reg, &io_apic->index);
	writel(value, &io_apic->data);
}

static bool io_apic_level_ack_pending(struct irq_cfg *cfg)
{
	struct irq_pin_list *entry;
	unsigned long flags;

	spin_lock_irqsave(&ioapic_lock, flags);
	entry = cfg->irq_2_pin;
	for (;;) {
		unsigned int reg;
		int pin;

		if (!entry)
			break;
		pin = entry->pin;
		reg = io_apic_read(entry->apic, 0x10 + pin*2);
		/* Is the remote IRR bit set? */
		if (reg & IO_APIC_REDIR_REMOTE_IRR) {
			spin_unlock_irqrestore(&ioapic_lock, flags);
			return true;
		}
		if (!entry->next)
			break;
		entry = entry->next;
	}
	spin_unlock_irqrestore(&ioapic_lock, flags);

	return false;
}

union entry_union {
	struct { u32 w1, w2; };
	struct IO_APIC_route_entry entry;
};

static struct IO_APIC_route_entry ioapic_read_entry(int apic, int pin)
{
	union entry_union eu;
	unsigned long flags;
	spin_lock_irqsave(&ioapic_lock, flags);
	eu.w1 = io_apic_read(apic, 0x10 + 2 * pin);
	eu.w2 = io_apic_read(apic, 0x11 + 2 * pin);
	spin_unlock_irqrestore(&ioapic_lock, flags);
	return eu.entry;
}

/*
 * When we write a new IO APIC routing entry, we need to write the high
 * word first! If the mask bit in the low word is clear, we will enable
 * the interrupt, and we need to make sure the entry is fully populated
 * before that happens.
 */
static void
__ioapic_write_entry(int apic, int pin, struct IO_APIC_route_entry e)
{
	union entry_union eu;
	eu.entry = e;
	io_apic_write(apic, 0x11 + 2*pin, eu.w2);
	io_apic_write(apic, 0x10 + 2*pin, eu.w1);
}

void ioapic_write_entry(int apic, int pin, struct IO_APIC_route_entry e)
{
	unsigned long flags;
	spin_lock_irqsave(&ioapic_lock, flags);
	__ioapic_write_entry(apic, pin, e);
	spin_unlock_irqrestore(&ioapic_lock, flags);
}

/*
 * When we mask an IO APIC routing entry, we need to write the low
 * word first, in order to set the mask bit before we change the
 * high bits!
 */
static void ioapic_mask_entry(int apic, int pin)
{
	unsigned long flags;
	union entry_union eu = { .entry.mask = 1 };

	spin_lock_irqsave(&ioapic_lock, flags);
	io_apic_write(apic, 0x10 + 2*pin, eu.w1);
	io_apic_write(apic, 0x11 + 2*pin, eu.w2);
	spin_unlock_irqrestore(&ioapic_lock, flags);
}

#ifdef CONFIG_SMP
static void send_cleanup_vector(struct irq_cfg *cfg)
{
	cpumask_var_t cleanup_mask;

	if (unlikely(!alloc_cpumask_var(&cleanup_mask, GFP_ATOMIC))) {
		unsigned int i;
		cfg->move_cleanup_count = 0;
		for_each_cpu_and(i, cfg->old_domain, cpu_online_mask)
			cfg->move_cleanup_count++;
		for_each_cpu_and(i, cfg->old_domain, cpu_online_mask)
			apic->send_IPI_mask(cpumask_of(i), IRQ_MOVE_CLEANUP_VECTOR);
	} else {
		cpumask_and(cleanup_mask, cfg->old_domain, cpu_online_mask);
		cfg->move_cleanup_count = cpumask_weight(cleanup_mask);
		apic->send_IPI_mask(cleanup_mask, IRQ_MOVE_CLEANUP_VECTOR);
		free_cpumask_var(cleanup_mask);
	}
	cfg->move_in_progress = 0;
}

static void __target_IO_APIC_irq(unsigned int irq, unsigned int dest, struct irq_cfg *cfg)
{
	int apic, pin;
	struct irq_pin_list *entry;
	u8 vector = cfg->vector;

	entry = cfg->irq_2_pin;
	for (;;) {
		unsigned int reg;

		if (!entry)
			break;

		apic = entry->apic;
		pin = entry->pin;
#ifdef CONFIG_INTR_REMAP
		/*
		 * With interrupt-remapping, destination information comes
		 * from interrupt-remapping table entry.
		 */
		if (!irq_remapped(irq))
			io_apic_write(apic, 0x11 + pin*2, dest);
#else
		io_apic_write(apic, 0x11 + pin*2, dest);
#endif
		reg = io_apic_read(apic, 0x10 + pin*2);
		reg &= ~IO_APIC_REDIR_VECTOR_MASK;
		reg |= vector;
		io_apic_modify(apic, 0x10 + pin*2, reg);
		if (!entry->next)
			break;
		entry = entry->next;
	}
}

static int
assign_irq_vector(int irq, struct irq_cfg *cfg, const struct cpumask *mask);

/*
 * Either sets desc->affinity to a valid value, and returns
 * ->cpu_mask_to_apicid of that, or returns BAD_APICID and
 * leaves desc->affinity untouched.
 */
static unsigned int
set_desc_affinity(struct irq_desc *desc, const struct cpumask *mask)
{
	struct irq_cfg *cfg;
	unsigned int irq;

	if (!cpumask_intersects(mask, cpu_online_mask))
		return BAD_APICID;

	irq = desc->irq;
	cfg = desc->chip_data;
	if (assign_irq_vector(irq, cfg, mask))
		return BAD_APICID;

	cpumask_and(desc->affinity, cfg->domain, mask);
	set_extra_move_desc(desc, mask);
<<<<<<< HEAD
	return cpu_mask_to_apicid_and(desc->affinity, cpu_online_mask);
=======

	return apic->cpu_mask_to_apicid_and(desc->affinity, cpu_online_mask);
>>>>>>> 7032e869
}

static void
set_ioapic_affinity_irq_desc(struct irq_desc *desc, const struct cpumask *mask)
{
	struct irq_cfg *cfg;
	unsigned long flags;
	unsigned int dest;
	unsigned int irq;

	irq = desc->irq;
	cfg = desc->chip_data;

	spin_lock_irqsave(&ioapic_lock, flags);
	dest = set_desc_affinity(desc, mask);
	if (dest != BAD_APICID) {
		/* Only the high 8 bits are valid. */
		dest = SET_APIC_LOGICAL_ID(dest);
		__target_IO_APIC_irq(irq, dest, cfg);
	}
	spin_unlock_irqrestore(&ioapic_lock, flags);
}

static void
set_ioapic_affinity_irq(unsigned int irq, const struct cpumask *mask)
{
	struct irq_desc *desc;

	desc = irq_to_desc(irq);

	set_ioapic_affinity_irq_desc(desc, mask);
}
#endif /* CONFIG_SMP */

/*
 * The common case is 1:1 IRQ<->pin mappings. Sometimes there are
 * shared ISA-space IRQs, so we have to support them. We are super
 * fast in the common case, and fast for shared ISA-space IRQs.
 */
static void add_pin_to_irq_cpu(struct irq_cfg *cfg, int cpu, int apic, int pin)
{
	struct irq_pin_list *entry;

	entry = cfg->irq_2_pin;
	if (!entry) {
		entry = get_one_free_irq_2_pin(cpu);
		if (!entry) {
			printk(KERN_ERR "can not alloc irq_2_pin to add %d - %d\n",
					apic, pin);
			return;
		}
		cfg->irq_2_pin = entry;
		entry->apic = apic;
		entry->pin = pin;
		return;
	}

	while (entry->next) {
		/* not again, please */
		if (entry->apic == apic && entry->pin == pin)
			return;

		entry = entry->next;
	}

	entry->next = get_one_free_irq_2_pin(cpu);
	entry = entry->next;
	entry->apic = apic;
	entry->pin = pin;
}

/*
 * Reroute an IRQ to a different pin.
 */
static void __init replace_pin_at_irq_cpu(struct irq_cfg *cfg, int cpu,
				      int oldapic, int oldpin,
				      int newapic, int newpin)
{
	struct irq_pin_list *entry = cfg->irq_2_pin;
	int replaced = 0;

	while (entry) {
		if (entry->apic == oldapic && entry->pin == oldpin) {
			entry->apic = newapic;
			entry->pin = newpin;
			replaced = 1;
			/* every one is different, right? */
			break;
		}
		entry = entry->next;
	}

	/* why? call replace before add? */
	if (!replaced)
		add_pin_to_irq_cpu(cfg, cpu, newapic, newpin);
}

static inline void io_apic_modify_irq(struct irq_cfg *cfg,
				int mask_and, int mask_or,
				void (*final)(struct irq_pin_list *entry))
{
	int pin;
	struct irq_pin_list *entry;

	for (entry = cfg->irq_2_pin; entry != NULL; entry = entry->next) {
		unsigned int reg;
		pin = entry->pin;
		reg = io_apic_read(entry->apic, 0x10 + pin * 2);
		reg &= mask_and;
		reg |= mask_or;
		io_apic_modify(entry->apic, 0x10 + pin * 2, reg);
		if (final)
			final(entry);
	}
}

static void __unmask_IO_APIC_irq(struct irq_cfg *cfg)
{
	io_apic_modify_irq(cfg, ~IO_APIC_REDIR_MASKED, 0, NULL);
}

#ifdef CONFIG_X86_64
static void io_apic_sync(struct irq_pin_list *entry)
{
	/*
	 * Synchronize the IO-APIC and the CPU by doing
	 * a dummy read from the IO-APIC
	 */
	struct io_apic __iomem *io_apic;
	io_apic = io_apic_base(entry->apic);
	readl(&io_apic->data);
}

static void __mask_IO_APIC_irq(struct irq_cfg *cfg)
{
	io_apic_modify_irq(cfg, ~0, IO_APIC_REDIR_MASKED, &io_apic_sync);
}
#else /* CONFIG_X86_32 */
static void __mask_IO_APIC_irq(struct irq_cfg *cfg)
{
	io_apic_modify_irq(cfg, ~0, IO_APIC_REDIR_MASKED, NULL);
}

static void __mask_and_edge_IO_APIC_irq(struct irq_cfg *cfg)
{
	io_apic_modify_irq(cfg, ~IO_APIC_REDIR_LEVEL_TRIGGER,
			IO_APIC_REDIR_MASKED, NULL);
}

static void __unmask_and_level_IO_APIC_irq(struct irq_cfg *cfg)
{
	io_apic_modify_irq(cfg, ~IO_APIC_REDIR_MASKED,
			IO_APIC_REDIR_LEVEL_TRIGGER, NULL);
}
#endif /* CONFIG_X86_32 */

static void mask_IO_APIC_irq_desc(struct irq_desc *desc)
{
	struct irq_cfg *cfg = desc->chip_data;
	unsigned long flags;

	BUG_ON(!cfg);

	spin_lock_irqsave(&ioapic_lock, flags);
	__mask_IO_APIC_irq(cfg);
	spin_unlock_irqrestore(&ioapic_lock, flags);
}

static void unmask_IO_APIC_irq_desc(struct irq_desc *desc)
{
	struct irq_cfg *cfg = desc->chip_data;
	unsigned long flags;

	spin_lock_irqsave(&ioapic_lock, flags);
	__unmask_IO_APIC_irq(cfg);
	spin_unlock_irqrestore(&ioapic_lock, flags);
}

static void mask_IO_APIC_irq(unsigned int irq)
{
	struct irq_desc *desc = irq_to_desc(irq);

	mask_IO_APIC_irq_desc(desc);
}
static void unmask_IO_APIC_irq(unsigned int irq)
{
	struct irq_desc *desc = irq_to_desc(irq);

	unmask_IO_APIC_irq_desc(desc);
}

static void clear_IO_APIC_pin(unsigned int apic, unsigned int pin)
{
	struct IO_APIC_route_entry entry;

	/* Check delivery_mode to be sure we're not clearing an SMI pin */
	entry = ioapic_read_entry(apic, pin);
	if (entry.delivery_mode == dest_SMI)
		return;
	/*
	 * Disable it in the IO-APIC irq-routing table:
	 */
	ioapic_mask_entry(apic, pin);
}

static void clear_IO_APIC (void)
{
	int apic, pin;

	for (apic = 0; apic < nr_ioapics; apic++)
		for (pin = 0; pin < nr_ioapic_registers[apic]; pin++)
			clear_IO_APIC_pin(apic, pin);
}

#ifdef CONFIG_X86_32
/*
 * support for broken MP BIOSs, enables hand-redirection of PIRQ0-7 to
 * specific CPU-side IRQs.
 */

#define MAX_PIRQS 8
static int pirq_entries [MAX_PIRQS];
static int pirqs_enabled;

static int __init ioapic_pirq_setup(char *str)
{
	int i, max;
	int ints[MAX_PIRQS+1];

	get_options(str, ARRAY_SIZE(ints), ints);

	for (i = 0; i < MAX_PIRQS; i++)
		pirq_entries[i] = -1;

	pirqs_enabled = 1;
	apic_printk(APIC_VERBOSE, KERN_INFO
			"PIRQ redirection, working around broken MP-BIOS.\n");
	max = MAX_PIRQS;
	if (ints[0] < MAX_PIRQS)
		max = ints[0];

	for (i = 0; i < max; i++) {
		apic_printk(APIC_VERBOSE, KERN_DEBUG
				"... PIRQ%d -> IRQ %d\n", i, ints[i+1]);
		/*
		 * PIRQs are mapped upside down, usually.
		 */
		pirq_entries[MAX_PIRQS-i-1] = ints[i+1];
	}
	return 1;
}

__setup("pirq=", ioapic_pirq_setup);
#endif /* CONFIG_X86_32 */

#ifdef CONFIG_INTR_REMAP
/* I/O APIC RTE contents at the OS boot up */
static struct IO_APIC_route_entry *early_ioapic_entries[MAX_IO_APICS];

/*
 * Saves and masks all the unmasked IO-APIC RTE's
 */
int save_mask_IO_APIC_setup(void)
{
	union IO_APIC_reg_01 reg_01;
	unsigned long flags;
	int apic, pin;

	/*
	 * The number of IO-APIC IRQ registers (== #pins):
	 */
	for (apic = 0; apic < nr_ioapics; apic++) {
		spin_lock_irqsave(&ioapic_lock, flags);
		reg_01.raw = io_apic_read(apic, 1);
		spin_unlock_irqrestore(&ioapic_lock, flags);
		nr_ioapic_registers[apic] = reg_01.bits.entries+1;
	}

	for (apic = 0; apic < nr_ioapics; apic++) {
		early_ioapic_entries[apic] =
			kzalloc(sizeof(struct IO_APIC_route_entry) *
				nr_ioapic_registers[apic], GFP_KERNEL);
		if (!early_ioapic_entries[apic])
			goto nomem;
	}

	for (apic = 0; apic < nr_ioapics; apic++)
		for (pin = 0; pin < nr_ioapic_registers[apic]; pin++) {
			struct IO_APIC_route_entry entry;

			entry = early_ioapic_entries[apic][pin] =
				ioapic_read_entry(apic, pin);
			if (!entry.mask) {
				entry.mask = 1;
				ioapic_write_entry(apic, pin, entry);
			}
		}

	return 0;

nomem:
	while (apic >= 0)
		kfree(early_ioapic_entries[apic--]);
	memset(early_ioapic_entries, 0,
		ARRAY_SIZE(early_ioapic_entries));

	return -ENOMEM;
}

void restore_IO_APIC_setup(void)
{
	int apic, pin;

	for (apic = 0; apic < nr_ioapics; apic++) {
		if (!early_ioapic_entries[apic])
			break;
		for (pin = 0; pin < nr_ioapic_registers[apic]; pin++)
			ioapic_write_entry(apic, pin,
					   early_ioapic_entries[apic][pin]);
		kfree(early_ioapic_entries[apic]);
		early_ioapic_entries[apic] = NULL;
	}
}

void reinit_intr_remapped_IO_APIC(int intr_remapping)
{
	/*
	 * for now plain restore of previous settings.
	 * TBD: In the case of OS enabling interrupt-remapping,
	 * IO-APIC RTE's need to be setup to point to interrupt-remapping
	 * table entries. for now, do a plain restore, and wait for
	 * the setup_IO_APIC_irqs() to do proper initialization.
	 */
	restore_IO_APIC_setup();
}
#endif

/*
 * Find the IRQ entry number of a certain pin.
 */
static int find_irq_entry(int apic, int pin, int type)
{
	int i;

	for (i = 0; i < mp_irq_entries; i++)
		if (mp_irqs[i].irqtype == type &&
		    (mp_irqs[i].dstapic == mp_ioapics[apic].apicid ||
		     mp_irqs[i].dstapic == MP_APIC_ALL) &&
		    mp_irqs[i].dstirq == pin)
			return i;

	return -1;
}

/*
 * Find the pin to which IRQ[irq] (ISA) is connected
 */
static int __init find_isa_irq_pin(int irq, int type)
{
	int i;

	for (i = 0; i < mp_irq_entries; i++) {
		int lbus = mp_irqs[i].srcbus;

		if (test_bit(lbus, mp_bus_not_pci) &&
		    (mp_irqs[i].irqtype == type) &&
		    (mp_irqs[i].srcbusirq == irq))

			return mp_irqs[i].dstirq;
	}
	return -1;
}

static int __init find_isa_irq_apic(int irq, int type)
{
	int i;

	for (i = 0; i < mp_irq_entries; i++) {
		int lbus = mp_irqs[i].srcbus;

		if (test_bit(lbus, mp_bus_not_pci) &&
		    (mp_irqs[i].irqtype == type) &&
		    (mp_irqs[i].srcbusirq == irq))
			break;
	}
	if (i < mp_irq_entries) {
		int apic;
		for(apic = 0; apic < nr_ioapics; apic++) {
			if (mp_ioapics[apic].apicid == mp_irqs[i].dstapic)
				return apic;
		}
	}

	return -1;
}

/*
 * Find a specific PCI IRQ entry.
 * Not an __init, possibly needed by modules
 */
static int pin_2_irq(int idx, int apic, int pin);

int IO_APIC_get_PCI_irq_vector(int bus, int slot, int pin)
{
	int apic, i, best_guess = -1;

	apic_printk(APIC_DEBUG, "querying PCI -> IRQ mapping bus:%d, slot:%d, pin:%d.\n",
		bus, slot, pin);
	if (test_bit(bus, mp_bus_not_pci)) {
		apic_printk(APIC_VERBOSE, "PCI BIOS passed nonexistent PCI bus %d!\n", bus);
		return -1;
	}
	for (i = 0; i < mp_irq_entries; i++) {
		int lbus = mp_irqs[i].srcbus;

		for (apic = 0; apic < nr_ioapics; apic++)
			if (mp_ioapics[apic].apicid == mp_irqs[i].dstapic ||
			    mp_irqs[i].dstapic == MP_APIC_ALL)
				break;

		if (!test_bit(lbus, mp_bus_not_pci) &&
		    !mp_irqs[i].irqtype &&
		    (bus == lbus) &&
		    (slot == ((mp_irqs[i].srcbusirq >> 2) & 0x1f))) {
			int irq = pin_2_irq(i, apic, mp_irqs[i].dstirq);

			if (!(apic || IO_APIC_IRQ(irq)))
				continue;

			if (pin == (mp_irqs[i].srcbusirq & 3))
				return irq;
			/*
			 * Use the first all-but-pin matching entry as a
			 * best-guess fuzzy result for broken mptables.
			 */
			if (best_guess < 0)
				best_guess = irq;
		}
	}
	return best_guess;
}

EXPORT_SYMBOL(IO_APIC_get_PCI_irq_vector);

#if defined(CONFIG_EISA) || defined(CONFIG_MCA)
/*
 * EISA Edge/Level control register, ELCR
 */
static int EISA_ELCR(unsigned int irq)
{
	if (irq < NR_IRQS_LEGACY) {
		unsigned int port = 0x4d0 + (irq >> 3);
		return (inb(port) >> (irq & 7)) & 1;
	}
	apic_printk(APIC_VERBOSE, KERN_INFO
			"Broken MPtable reports ISA irq %d\n", irq);
	return 0;
}

#endif

/* ISA interrupts are always polarity zero edge triggered,
 * when listed as conforming in the MP table. */

#define default_ISA_trigger(idx)	(0)
#define default_ISA_polarity(idx)	(0)

/* EISA interrupts are always polarity zero and can be edge or level
 * trigger depending on the ELCR value.  If an interrupt is listed as
 * EISA conforming in the MP table, that means its trigger type must
 * be read in from the ELCR */

#define default_EISA_trigger(idx)	(EISA_ELCR(mp_irqs[idx].srcbusirq))
#define default_EISA_polarity(idx)	default_ISA_polarity(idx)

/* PCI interrupts are always polarity one level triggered,
 * when listed as conforming in the MP table. */

#define default_PCI_trigger(idx)	(1)
#define default_PCI_polarity(idx)	(1)

/* MCA interrupts are always polarity zero level triggered,
 * when listed as conforming in the MP table. */

#define default_MCA_trigger(idx)	(1)
#define default_MCA_polarity(idx)	default_ISA_polarity(idx)

static int MPBIOS_polarity(int idx)
{
	int bus = mp_irqs[idx].srcbus;
	int polarity;

	/*
	 * Determine IRQ line polarity (high active or low active):
	 */
	switch (mp_irqs[idx].irqflag & 3)
	{
		case 0: /* conforms, ie. bus-type dependent polarity */
			if (test_bit(bus, mp_bus_not_pci))
				polarity = default_ISA_polarity(idx);
			else
				polarity = default_PCI_polarity(idx);
			break;
		case 1: /* high active */
		{
			polarity = 0;
			break;
		}
		case 2: /* reserved */
		{
			printk(KERN_WARNING "broken BIOS!!\n");
			polarity = 1;
			break;
		}
		case 3: /* low active */
		{
			polarity = 1;
			break;
		}
		default: /* invalid */
		{
			printk(KERN_WARNING "broken BIOS!!\n");
			polarity = 1;
			break;
		}
	}
	return polarity;
}

static int MPBIOS_trigger(int idx)
{
	int bus = mp_irqs[idx].srcbus;
	int trigger;

	/*
	 * Determine IRQ trigger mode (edge or level sensitive):
	 */
	switch ((mp_irqs[idx].irqflag>>2) & 3)
	{
		case 0: /* conforms, ie. bus-type dependent */
			if (test_bit(bus, mp_bus_not_pci))
				trigger = default_ISA_trigger(idx);
			else
				trigger = default_PCI_trigger(idx);
#if defined(CONFIG_EISA) || defined(CONFIG_MCA)
			switch (mp_bus_id_to_type[bus]) {
				case MP_BUS_ISA: /* ISA pin */
				{
					/* set before the switch */
					break;
				}
				case MP_BUS_EISA: /* EISA pin */
				{
					trigger = default_EISA_trigger(idx);
					break;
				}
				case MP_BUS_PCI: /* PCI pin */
				{
					/* set before the switch */
					break;
				}
				case MP_BUS_MCA: /* MCA pin */
				{
					trigger = default_MCA_trigger(idx);
					break;
				}
				default:
				{
					printk(KERN_WARNING "broken BIOS!!\n");
					trigger = 1;
					break;
				}
			}
#endif
			break;
		case 1: /* edge */
		{
			trigger = 0;
			break;
		}
		case 2: /* reserved */
		{
			printk(KERN_WARNING "broken BIOS!!\n");
			trigger = 1;
			break;
		}
		case 3: /* level */
		{
			trigger = 1;
			break;
		}
		default: /* invalid */
		{
			printk(KERN_WARNING "broken BIOS!!\n");
			trigger = 0;
			break;
		}
	}
	return trigger;
}

static inline int irq_polarity(int idx)
{
	return MPBIOS_polarity(idx);
}

static inline int irq_trigger(int idx)
{
	return MPBIOS_trigger(idx);
}

int (*ioapic_renumber_irq)(int ioapic, int irq);
static int pin_2_irq(int idx, int apic, int pin)
{
	int irq, i;
	int bus = mp_irqs[idx].srcbus;

	/*
	 * Debugging check, we are in big trouble if this message pops up!
	 */
	if (mp_irqs[idx].dstirq != pin)
		printk(KERN_ERR "broken BIOS or MPTABLE parser, ayiee!!\n");

	if (test_bit(bus, mp_bus_not_pci)) {
		irq = mp_irqs[idx].srcbusirq;
	} else {
		/*
		 * PCI IRQs are mapped in order
		 */
		i = irq = 0;
		while (i < apic)
			irq += nr_ioapic_registers[i++];
		irq += pin;
		/*
                 * For MPS mode, so far only needed by ES7000 platform
                 */
		if (ioapic_renumber_irq)
			irq = ioapic_renumber_irq(apic, irq);
	}

#ifdef CONFIG_X86_32
	/*
	 * PCI IRQ command line redirection. Yes, limits are hardcoded.
	 */
	if ((pin >= 16) && (pin <= 23)) {
		if (pirq_entries[pin-16] != -1) {
			if (!pirq_entries[pin-16]) {
				apic_printk(APIC_VERBOSE, KERN_DEBUG
						"disabling PIRQ%d\n", pin-16);
			} else {
				irq = pirq_entries[pin-16];
				apic_printk(APIC_VERBOSE, KERN_DEBUG
						"using PIRQ%d -> IRQ %d\n",
						pin-16, irq);
			}
		}
	}
#endif

	return irq;
}

void lock_vector_lock(void)
{
	/* Used to the online set of cpus does not change
	 * during assign_irq_vector.
	 */
	spin_lock(&vector_lock);
}

void unlock_vector_lock(void)
{
	spin_unlock(&vector_lock);
}

static int
__assign_irq_vector(int irq, struct irq_cfg *cfg, const struct cpumask *mask)
{
	/*
	 * NOTE! The local APIC isn't very good at handling
	 * multiple interrupts at the same interrupt level.
	 * As the interrupt level is determined by taking the
	 * vector number and shifting that right by 4, we
	 * want to spread these out a bit so that they don't
	 * all fall in the same interrupt level.
	 *
	 * Also, we've got to be careful not to trash gate
	 * 0x80, because int 0x80 is hm, kind of importantish. ;)
	 */
	static int current_vector = FIRST_DEVICE_VECTOR, current_offset = 0;
	unsigned int old_vector;
	int cpu, err;
	cpumask_var_t tmp_mask;

	if ((cfg->move_in_progress) || cfg->move_cleanup_count)
		return -EBUSY;

	if (!alloc_cpumask_var(&tmp_mask, GFP_ATOMIC))
		return -ENOMEM;

	old_vector = cfg->vector;
	if (old_vector) {
		cpumask_and(tmp_mask, mask, cpu_online_mask);
		cpumask_and(tmp_mask, cfg->domain, tmp_mask);
		if (!cpumask_empty(tmp_mask)) {
			free_cpumask_var(tmp_mask);
			return 0;
		}
	}

	/* Only try and allocate irqs on cpus that are present */
	err = -ENOSPC;
	for_each_cpu_and(cpu, mask, cpu_online_mask) {
		int new_cpu;
		int vector, offset;

		apic->vector_allocation_domain(cpu, tmp_mask);

		vector = current_vector;
		offset = current_offset;
next:
		vector += 8;
		if (vector >= first_system_vector) {
			/* If out of vectors on large boxen, must share them. */
			offset = (offset + 1) % 8;
			vector = FIRST_DEVICE_VECTOR + offset;
		}
		if (unlikely(current_vector == vector))
			continue;

		if (test_bit(vector, used_vectors))
			goto next;

		for_each_cpu_and(new_cpu, tmp_mask, cpu_online_mask)
			if (per_cpu(vector_irq, new_cpu)[vector] != -1)
				goto next;
		/* Found one! */
		current_vector = vector;
		current_offset = offset;
		if (old_vector) {
			cfg->move_in_progress = 1;
			cpumask_copy(cfg->old_domain, cfg->domain);
		}
		for_each_cpu_and(new_cpu, tmp_mask, cpu_online_mask)
			per_cpu(vector_irq, new_cpu)[vector] = irq;
		cfg->vector = vector;
		cpumask_copy(cfg->domain, tmp_mask);
		err = 0;
		break;
	}
	free_cpumask_var(tmp_mask);
	return err;
}

static int
assign_irq_vector(int irq, struct irq_cfg *cfg, const struct cpumask *mask)
{
	int err;
	unsigned long flags;

	spin_lock_irqsave(&vector_lock, flags);
	err = __assign_irq_vector(irq, cfg, mask);
	spin_unlock_irqrestore(&vector_lock, flags);
	return err;
}

static void __clear_irq_vector(int irq, struct irq_cfg *cfg)
{
	int cpu, vector;

	BUG_ON(!cfg->vector);

	vector = cfg->vector;
	for_each_cpu_and(cpu, cfg->domain, cpu_online_mask)
		per_cpu(vector_irq, cpu)[vector] = -1;

	cfg->vector = 0;
	cpumask_clear(cfg->domain);

	if (likely(!cfg->move_in_progress))
		return;
	for_each_cpu_and(cpu, cfg->old_domain, cpu_online_mask) {
		for (vector = FIRST_EXTERNAL_VECTOR; vector < NR_VECTORS;
								vector++) {
			if (per_cpu(vector_irq, cpu)[vector] != irq)
				continue;
			per_cpu(vector_irq, cpu)[vector] = -1;
			break;
		}
	}
	cfg->move_in_progress = 0;
}

void __setup_vector_irq(int cpu)
{
	/* Initialize vector_irq on a new cpu */
	/* This function must be called with vector_lock held */
	int irq, vector;
	struct irq_cfg *cfg;
	struct irq_desc *desc;

	/* Mark the inuse vectors */
	for_each_irq_desc(irq, desc) {
		cfg = desc->chip_data;
		if (!cpumask_test_cpu(cpu, cfg->domain))
			continue;
		vector = cfg->vector;
		per_cpu(vector_irq, cpu)[vector] = irq;
	}
	/* Mark the free vectors */
	for (vector = 0; vector < NR_VECTORS; ++vector) {
		irq = per_cpu(vector_irq, cpu)[vector];
		if (irq < 0)
			continue;

		cfg = irq_cfg(irq);
		if (!cpumask_test_cpu(cpu, cfg->domain))
			per_cpu(vector_irq, cpu)[vector] = -1;
	}
}

static struct irq_chip ioapic_chip;
#ifdef CONFIG_INTR_REMAP
static struct irq_chip ir_ioapic_chip;
#endif

#define IOAPIC_AUTO     -1
#define IOAPIC_EDGE     0
#define IOAPIC_LEVEL    1

#ifdef CONFIG_X86_32
static inline int IO_APIC_irq_trigger(int irq)
{
	int apic, idx, pin;

	for (apic = 0; apic < nr_ioapics; apic++) {
		for (pin = 0; pin < nr_ioapic_registers[apic]; pin++) {
			idx = find_irq_entry(apic, pin, mp_INT);
			if ((idx != -1) && (irq == pin_2_irq(idx, apic, pin)))
				return irq_trigger(idx);
		}
	}
	/*
         * nonexistent IRQs are edge default
         */
	return 0;
}
#else
static inline int IO_APIC_irq_trigger(int irq)
{
	return 1;
}
#endif

static void ioapic_register_intr(int irq, struct irq_desc *desc, unsigned long trigger)
{

	if ((trigger == IOAPIC_AUTO && IO_APIC_irq_trigger(irq)) ||
	    trigger == IOAPIC_LEVEL)
		desc->status |= IRQ_LEVEL;
	else
		desc->status &= ~IRQ_LEVEL;

#ifdef CONFIG_INTR_REMAP
	if (irq_remapped(irq)) {
		desc->status |= IRQ_MOVE_PCNTXT;
		if (trigger)
			set_irq_chip_and_handler_name(irq, &ir_ioapic_chip,
						      handle_fasteoi_irq,
						     "fasteoi");
		else
			set_irq_chip_and_handler_name(irq, &ir_ioapic_chip,
						      handle_edge_irq, "edge");
		return;
	}
#endif
	if ((trigger == IOAPIC_AUTO && IO_APIC_irq_trigger(irq)) ||
	    trigger == IOAPIC_LEVEL)
		set_irq_chip_and_handler_name(irq, &ioapic_chip,
					      handle_fasteoi_irq,
					      "fasteoi");
	else
		set_irq_chip_and_handler_name(irq, &ioapic_chip,
					      handle_edge_irq, "edge");
}

int setup_ioapic_entry(int apic_id, int irq,
		       struct IO_APIC_route_entry *entry,
		       unsigned int destination, int trigger,
		       int polarity, int vector)
{
	/*
	 * add it to the IO-APIC irq-routing table:
	 */
	memset(entry,0,sizeof(*entry));

#ifdef CONFIG_INTR_REMAP
	if (intr_remapping_enabled) {
		struct intel_iommu *iommu = map_ioapic_to_ir(apic_id);
		struct irte irte;
		struct IR_IO_APIC_route_entry *ir_entry =
			(struct IR_IO_APIC_route_entry *) entry;
		int index;

		if (!iommu)
			panic("No mapping iommu for ioapic %d\n", apic_id);

		index = alloc_irte(iommu, irq, 1);
		if (index < 0)
			panic("Failed to allocate IRTE for ioapic %d\n", apic_id);

		memset(&irte, 0, sizeof(irte));

		irte.present = 1;
		irte.dst_mode = apic->irq_dest_mode;
		irte.trigger_mode = trigger;
		irte.dlvry_mode = apic->irq_delivery_mode;
		irte.vector = vector;
		irte.dest_id = IRTE_DEST(destination);

		modify_irte(irq, &irte);

		ir_entry->index2 = (index >> 15) & 0x1;
		ir_entry->zero = 0;
		ir_entry->format = 1;
		ir_entry->index = (index & 0x7fff);
	} else
#endif
	{
		entry->delivery_mode = apic->irq_delivery_mode;
		entry->dest_mode = apic->irq_dest_mode;
		entry->dest = destination;
	}

	entry->mask = 0;				/* enable IRQ */
	entry->trigger = trigger;
	entry->polarity = polarity;
	entry->vector = vector;

	/* Mask level triggered irqs.
	 * Use IRQ_DELAYED_DISABLE for edge triggered irqs.
	 */
	if (trigger)
		entry->mask = 1;
	return 0;
}

static void setup_IO_APIC_irq(int apic_id, int pin, unsigned int irq, struct irq_desc *desc,
			      int trigger, int polarity)
{
	struct irq_cfg *cfg;
	struct IO_APIC_route_entry entry;
	unsigned int dest;

	if (!IO_APIC_IRQ(irq))
		return;

	cfg = desc->chip_data;

	if (assign_irq_vector(irq, cfg, apic->target_cpus()))
		return;

	dest = apic->cpu_mask_to_apicid_and(cfg->domain, apic->target_cpus());

	apic_printk(APIC_VERBOSE,KERN_DEBUG
		    "IOAPIC[%d]: Set routing entry (%d-%d -> 0x%x -> "
		    "IRQ %d Mode:%i Active:%i)\n",
<<<<<<< HEAD
		    apic, mp_ioapics[apic].apicid, pin, cfg->vector,
		    irq, trigger, polarity);


	if (setup_ioapic_entry(mp_ioapics[apic].apicid, irq, &entry,
			       dest, trigger, polarity, cfg->vector)) {
		printk("Failed to setup ioapic entry for ioapic  %d, pin %d\n",
		       mp_ioapics[apic].apicid, pin);
=======
		    apic_id, mp_ioapics[apic_id].apicid, pin, cfg->vector,
		    irq, trigger, polarity);


	if (setup_ioapic_entry(mp_ioapics[apic_id].apicid, irq, &entry,
			       dest, trigger, polarity, cfg->vector)) {
		printk("Failed to setup ioapic entry for ioapic  %d, pin %d\n",
		       mp_ioapics[apic_id].apicid, pin);
>>>>>>> 7032e869
		__clear_irq_vector(irq, cfg);
		return;
	}

	ioapic_register_intr(irq, desc, trigger);
	if (irq < NR_IRQS_LEGACY)
		disable_8259A_irq(irq);

	ioapic_write_entry(apic_id, pin, entry);
}

static void __init setup_IO_APIC_irqs(void)
{
	int apic_id, pin, idx, irq;
	int notcon = 0;
	struct irq_desc *desc;
	struct irq_cfg *cfg;
	int cpu = boot_cpu_id;

	apic_printk(APIC_VERBOSE, KERN_DEBUG "init IO_APIC IRQs\n");

	for (apic_id = 0; apic_id < nr_ioapics; apic_id++) {
		for (pin = 0; pin < nr_ioapic_registers[apic_id]; pin++) {

			idx = find_irq_entry(apic_id, pin, mp_INT);
			if (idx == -1) {
				if (!notcon) {
					notcon = 1;
					apic_printk(APIC_VERBOSE,
						KERN_DEBUG " %d-%d",
<<<<<<< HEAD
						mp_ioapics[apic].apicid, pin);
				} else
					apic_printk(APIC_VERBOSE, " %d-%d",
						mp_ioapics[apic].apicid, pin);
=======
						mp_ioapics[apic_id].apicid, pin);
				} else
					apic_printk(APIC_VERBOSE, " %d-%d",
						mp_ioapics[apic_id].apicid, pin);
>>>>>>> 7032e869
				continue;
			}
			if (notcon) {
				apic_printk(APIC_VERBOSE,
					" (apicid-pin) not connected\n");
				notcon = 0;
			}

			irq = pin_2_irq(idx, apic_id, pin);

			/*
			 * Skip the timer IRQ if there's a quirk handler
			 * installed and if it returns 1:
			 */
			if (apic->multi_timer_check &&
					apic->multi_timer_check(apic_id, irq))
				continue;

			desc = irq_to_desc_alloc_cpu(irq, cpu);
			if (!desc) {
				printk(KERN_INFO "can not get irq_desc for %d\n", irq);
				continue;
			}
			cfg = desc->chip_data;
			add_pin_to_irq_cpu(cfg, cpu, apic_id, pin);

			setup_IO_APIC_irq(apic_id, pin, irq, desc,
					irq_trigger(idx), irq_polarity(idx));
		}
	}

	if (notcon)
		apic_printk(APIC_VERBOSE,
			" (apicid-pin) not connected\n");
}

/*
 * Set up the timer pin, possibly with the 8259A-master behind.
 */
static void __init setup_timer_IRQ0_pin(unsigned int apic_id, unsigned int pin,
					int vector)
{
	struct IO_APIC_route_entry entry;

#ifdef CONFIG_INTR_REMAP
	if (intr_remapping_enabled)
		return;
#endif

	memset(&entry, 0, sizeof(entry));

	/*
	 * We use logical delivery to get the timer IRQ
	 * to the first CPU.
	 */
	entry.dest_mode = apic->irq_dest_mode;
	entry.mask = 0;			/* don't mask IRQ for edge */
	entry.dest = apic->cpu_mask_to_apicid(apic->target_cpus());
	entry.delivery_mode = apic->irq_delivery_mode;
	entry.polarity = 0;
	entry.trigger = 0;
	entry.vector = vector;

	/*
	 * The timer IRQ doesn't have to know that behind the
	 * scene we may have a 8259A-master in AEOI mode ...
	 */
	set_irq_chip_and_handler_name(0, &ioapic_chip, handle_edge_irq, "edge");

	/*
	 * Add it to the IO-APIC irq-routing table:
	 */
	ioapic_write_entry(apic_id, pin, entry);
}


__apicdebuginit(void) print_IO_APIC(void)
{
	int apic, i;
	union IO_APIC_reg_00 reg_00;
	union IO_APIC_reg_01 reg_01;
	union IO_APIC_reg_02 reg_02;
	union IO_APIC_reg_03 reg_03;
	unsigned long flags;
	struct irq_cfg *cfg;
	struct irq_desc *desc;
	unsigned int irq;

	if (apic_verbosity == APIC_QUIET)
		return;

	printk(KERN_DEBUG "number of MP IRQ sources: %d.\n", mp_irq_entries);
	for (i = 0; i < nr_ioapics; i++)
		printk(KERN_DEBUG "number of IO-APIC #%d registers: %d.\n",
		       mp_ioapics[i].apicid, nr_ioapic_registers[i]);

	/*
	 * We are a bit conservative about what we expect.  We have to
	 * know about every hardware change ASAP.
	 */
	printk(KERN_INFO "testing the IO APIC.......................\n");

	for (apic = 0; apic < nr_ioapics; apic++) {

	spin_lock_irqsave(&ioapic_lock, flags);
	reg_00.raw = io_apic_read(apic, 0);
	reg_01.raw = io_apic_read(apic, 1);
	if (reg_01.bits.version >= 0x10)
		reg_02.raw = io_apic_read(apic, 2);
	if (reg_01.bits.version >= 0x20)
		reg_03.raw = io_apic_read(apic, 3);
	spin_unlock_irqrestore(&ioapic_lock, flags);

	printk("\n");
	printk(KERN_DEBUG "IO APIC #%d......\n", mp_ioapics[apic].apicid);
	printk(KERN_DEBUG ".... register #00: %08X\n", reg_00.raw);
	printk(KERN_DEBUG ".......    : physical APIC id: %02X\n", reg_00.bits.ID);
	printk(KERN_DEBUG ".......    : Delivery Type: %X\n", reg_00.bits.delivery_type);
	printk(KERN_DEBUG ".......    : LTS          : %X\n", reg_00.bits.LTS);

	printk(KERN_DEBUG ".... register #01: %08X\n", *(int *)&reg_01);
	printk(KERN_DEBUG ".......     : max redirection entries: %04X\n", reg_01.bits.entries);

	printk(KERN_DEBUG ".......     : PRQ implemented: %X\n", reg_01.bits.PRQ);
	printk(KERN_DEBUG ".......     : IO APIC version: %04X\n", reg_01.bits.version);

	/*
	 * Some Intel chipsets with IO APIC VERSION of 0x1? don't have reg_02,
	 * but the value of reg_02 is read as the previous read register
	 * value, so ignore it if reg_02 == reg_01.
	 */
	if (reg_01.bits.version >= 0x10 && reg_02.raw != reg_01.raw) {
		printk(KERN_DEBUG ".... register #02: %08X\n", reg_02.raw);
		printk(KERN_DEBUG ".......     : arbitration: %02X\n", reg_02.bits.arbitration);
	}

	/*
	 * Some Intel chipsets with IO APIC VERSION of 0x2? don't have reg_02
	 * or reg_03, but the value of reg_0[23] is read as the previous read
	 * register value, so ignore it if reg_03 == reg_0[12].
	 */
	if (reg_01.bits.version >= 0x20 && reg_03.raw != reg_02.raw &&
	    reg_03.raw != reg_01.raw) {
		printk(KERN_DEBUG ".... register #03: %08X\n", reg_03.raw);
		printk(KERN_DEBUG ".......     : Boot DT    : %X\n", reg_03.bits.boot_DT);
	}

	printk(KERN_DEBUG ".... IRQ redirection table:\n");

	printk(KERN_DEBUG " NR Dst Mask Trig IRR Pol"
			  " Stat Dmod Deli Vect:   \n");

	for (i = 0; i <= reg_01.bits.entries; i++) {
		struct IO_APIC_route_entry entry;

		entry = ioapic_read_entry(apic, i);

		printk(KERN_DEBUG " %02x %03X ",
			i,
			entry.dest
		);

		printk("%1d    %1d    %1d   %1d   %1d    %1d    %1d    %02X\n",
			entry.mask,
			entry.trigger,
			entry.irr,
			entry.polarity,
			entry.delivery_status,
			entry.dest_mode,
			entry.delivery_mode,
			entry.vector
		);
	}
	}
	printk(KERN_DEBUG "IRQ to pin mappings:\n");
	for_each_irq_desc(irq, desc) {
		struct irq_pin_list *entry;

		cfg = desc->chip_data;
		entry = cfg->irq_2_pin;
		if (!entry)
			continue;
		printk(KERN_DEBUG "IRQ%d ", irq);
		for (;;) {
			printk("-> %d:%d", entry->apic, entry->pin);
			if (!entry->next)
				break;
			entry = entry->next;
		}
		printk("\n");
	}

	printk(KERN_INFO ".................................... done.\n");

	return;
}

__apicdebuginit(void) print_APIC_bitfield(int base)
{
	unsigned int v;
	int i, j;

	if (apic_verbosity == APIC_QUIET)
		return;

	printk(KERN_DEBUG "0123456789abcdef0123456789abcdef\n" KERN_DEBUG);
	for (i = 0; i < 8; i++) {
		v = apic_read(base + i*0x10);
		for (j = 0; j < 32; j++) {
			if (v & (1<<j))
				printk("1");
			else
				printk("0");
		}
		printk("\n");
	}
}

__apicdebuginit(void) print_local_APIC(void *dummy)
{
	unsigned int v, ver, maxlvt;
	u64 icr;

	if (apic_verbosity == APIC_QUIET)
		return;

	printk("\n" KERN_DEBUG "printing local APIC contents on CPU#%d/%d:\n",
		smp_processor_id(), hard_smp_processor_id());
	v = apic_read(APIC_ID);
	printk(KERN_INFO "... APIC ID:      %08x (%01x)\n", v, read_apic_id());
	v = apic_read(APIC_LVR);
	printk(KERN_INFO "... APIC VERSION: %08x\n", v);
	ver = GET_APIC_VERSION(v);
	maxlvt = lapic_get_maxlvt();

	v = apic_read(APIC_TASKPRI);
	printk(KERN_DEBUG "... APIC TASKPRI: %08x (%02x)\n", v, v & APIC_TPRI_MASK);

	if (APIC_INTEGRATED(ver)) {                     /* !82489DX */
		if (!APIC_XAPIC(ver)) {
			v = apic_read(APIC_ARBPRI);
			printk(KERN_DEBUG "... APIC ARBPRI: %08x (%02x)\n", v,
			       v & APIC_ARBPRI_MASK);
		}
		v = apic_read(APIC_PROCPRI);
		printk(KERN_DEBUG "... APIC PROCPRI: %08x\n", v);
	}

	/*
	 * Remote read supported only in the 82489DX and local APIC for
	 * Pentium processors.
	 */
	if (!APIC_INTEGRATED(ver) || maxlvt == 3) {
		v = apic_read(APIC_RRR);
		printk(KERN_DEBUG "... APIC RRR: %08x\n", v);
	}

	v = apic_read(APIC_LDR);
	printk(KERN_DEBUG "... APIC LDR: %08x\n", v);
	if (!x2apic_enabled()) {
		v = apic_read(APIC_DFR);
		printk(KERN_DEBUG "... APIC DFR: %08x\n", v);
	}
	v = apic_read(APIC_SPIV);
	printk(KERN_DEBUG "... APIC SPIV: %08x\n", v);

	printk(KERN_DEBUG "... APIC ISR field:\n");
	print_APIC_bitfield(APIC_ISR);
	printk(KERN_DEBUG "... APIC TMR field:\n");
	print_APIC_bitfield(APIC_TMR);
	printk(KERN_DEBUG "... APIC IRR field:\n");
	print_APIC_bitfield(APIC_IRR);

	if (APIC_INTEGRATED(ver)) {             /* !82489DX */
		if (maxlvt > 3)         /* Due to the Pentium erratum 3AP. */
			apic_write(APIC_ESR, 0);

		v = apic_read(APIC_ESR);
		printk(KERN_DEBUG "... APIC ESR: %08x\n", v);
	}

	icr = apic_icr_read();
	printk(KERN_DEBUG "... APIC ICR: %08x\n", (u32)icr);
	printk(KERN_DEBUG "... APIC ICR2: %08x\n", (u32)(icr >> 32));

	v = apic_read(APIC_LVTT);
	printk(KERN_DEBUG "... APIC LVTT: %08x\n", v);

	if (maxlvt > 3) {                       /* PC is LVT#4. */
		v = apic_read(APIC_LVTPC);
		printk(KERN_DEBUG "... APIC LVTPC: %08x\n", v);
	}
	v = apic_read(APIC_LVT0);
	printk(KERN_DEBUG "... APIC LVT0: %08x\n", v);
	v = apic_read(APIC_LVT1);
	printk(KERN_DEBUG "... APIC LVT1: %08x\n", v);

	if (maxlvt > 2) {			/* ERR is LVT#3. */
		v = apic_read(APIC_LVTERR);
		printk(KERN_DEBUG "... APIC LVTERR: %08x\n", v);
	}

	v = apic_read(APIC_TMICT);
	printk(KERN_DEBUG "... APIC TMICT: %08x\n", v);
	v = apic_read(APIC_TMCCT);
	printk(KERN_DEBUG "... APIC TMCCT: %08x\n", v);
	v = apic_read(APIC_TDCR);
	printk(KERN_DEBUG "... APIC TDCR: %08x\n", v);
	printk("\n");
}

__apicdebuginit(void) print_all_local_APICs(void)
{
	int cpu;

	preempt_disable();
	for_each_online_cpu(cpu)
		smp_call_function_single(cpu, print_local_APIC, NULL, 1);
	preempt_enable();
}

__apicdebuginit(void) print_PIC(void)
{
	unsigned int v;
	unsigned long flags;

	if (apic_verbosity == APIC_QUIET)
		return;

	printk(KERN_DEBUG "\nprinting PIC contents\n");

	spin_lock_irqsave(&i8259A_lock, flags);

	v = inb(0xa1) << 8 | inb(0x21);
	printk(KERN_DEBUG "... PIC  IMR: %04x\n", v);

	v = inb(0xa0) << 8 | inb(0x20);
	printk(KERN_DEBUG "... PIC  IRR: %04x\n", v);

	outb(0x0b,0xa0);
	outb(0x0b,0x20);
	v = inb(0xa0) << 8 | inb(0x20);
	outb(0x0a,0xa0);
	outb(0x0a,0x20);

	spin_unlock_irqrestore(&i8259A_lock, flags);

	printk(KERN_DEBUG "... PIC  ISR: %04x\n", v);

	v = inb(0x4d1) << 8 | inb(0x4d0);
	printk(KERN_DEBUG "... PIC ELCR: %04x\n", v);
}

__apicdebuginit(int) print_all_ICs(void)
{
	print_PIC();
	print_all_local_APICs();
	print_IO_APIC();

	return 0;
}

fs_initcall(print_all_ICs);


/* Where if anywhere is the i8259 connect in external int mode */
static struct { int pin, apic; } ioapic_i8259 = { -1, -1 };

void __init enable_IO_APIC(void)
{
	union IO_APIC_reg_01 reg_01;
	int i8259_apic, i8259_pin;
	int apic;
	unsigned long flags;

#ifdef CONFIG_X86_32
	int i;
	if (!pirqs_enabled)
		for (i = 0; i < MAX_PIRQS; i++)
			pirq_entries[i] = -1;
#endif

	/*
	 * The number of IO-APIC IRQ registers (== #pins):
	 */
	for (apic = 0; apic < nr_ioapics; apic++) {
		spin_lock_irqsave(&ioapic_lock, flags);
		reg_01.raw = io_apic_read(apic, 1);
		spin_unlock_irqrestore(&ioapic_lock, flags);
		nr_ioapic_registers[apic] = reg_01.bits.entries+1;
	}
	for(apic = 0; apic < nr_ioapics; apic++) {
		int pin;
		/* See if any of the pins is in ExtINT mode */
		for (pin = 0; pin < nr_ioapic_registers[apic]; pin++) {
			struct IO_APIC_route_entry entry;
			entry = ioapic_read_entry(apic, pin);

			/* If the interrupt line is enabled and in ExtInt mode
			 * I have found the pin where the i8259 is connected.
			 */
			if ((entry.mask == 0) && (entry.delivery_mode == dest_ExtINT)) {
				ioapic_i8259.apic = apic;
				ioapic_i8259.pin  = pin;
				goto found_i8259;
			}
		}
	}
 found_i8259:
	/* Look to see what if the MP table has reported the ExtINT */
	/* If we could not find the appropriate pin by looking at the ioapic
	 * the i8259 probably is not connected the ioapic but give the
	 * mptable a chance anyway.
	 */
	i8259_pin  = find_isa_irq_pin(0, mp_ExtINT);
	i8259_apic = find_isa_irq_apic(0, mp_ExtINT);
	/* Trust the MP table if nothing is setup in the hardware */
	if ((ioapic_i8259.pin == -1) && (i8259_pin >= 0)) {
		printk(KERN_WARNING "ExtINT not setup in hardware but reported by MP table\n");
		ioapic_i8259.pin  = i8259_pin;
		ioapic_i8259.apic = i8259_apic;
	}
	/* Complain if the MP table and the hardware disagree */
	if (((ioapic_i8259.apic != i8259_apic) || (ioapic_i8259.pin != i8259_pin)) &&
		(i8259_pin >= 0) && (ioapic_i8259.pin >= 0))
	{
		printk(KERN_WARNING "ExtINT in hardware and MP table differ\n");
	}

	/*
	 * Do not trust the IO-APIC being empty at bootup
	 */
	clear_IO_APIC();
}

/*
 * Not an __init, needed by the reboot code
 */
void disable_IO_APIC(void)
{
	/*
	 * Clear the IO-APIC before rebooting:
	 */
	clear_IO_APIC();

	/*
	 * If the i8259 is routed through an IOAPIC
	 * Put that IOAPIC in virtual wire mode
	 * so legacy interrupts can be delivered.
	 */
	if (ioapic_i8259.pin != -1) {
		struct IO_APIC_route_entry entry;

		memset(&entry, 0, sizeof(entry));
		entry.mask            = 0; /* Enabled */
		entry.trigger         = 0; /* Edge */
		entry.irr             = 0;
		entry.polarity        = 0; /* High */
		entry.delivery_status = 0;
		entry.dest_mode       = 0; /* Physical */
		entry.delivery_mode   = dest_ExtINT; /* ExtInt */
		entry.vector          = 0;
		entry.dest            = read_apic_id();

		/*
		 * Add it to the IO-APIC irq-routing table:
		 */
		ioapic_write_entry(ioapic_i8259.apic, ioapic_i8259.pin, entry);
	}

	disconnect_bsp_APIC(ioapic_i8259.pin != -1);
}

#ifdef CONFIG_X86_32
/*
 * function to set the IO-APIC physical IDs based on the
 * values stored in the MPC table.
 *
 * by Matt Domsch <Matt_Domsch@dell.com>  Tue Dec 21 12:25:05 CST 1999
 */

static void __init setup_ioapic_ids_from_mpc(void)
{
	union IO_APIC_reg_00 reg_00;
	physid_mask_t phys_id_present_map;
	int apic_id;
	int i;
	unsigned char old_id;
	unsigned long flags;

	if (x86_quirks->setup_ioapic_ids && x86_quirks->setup_ioapic_ids())
		return;

	/*
	 * Don't check I/O APIC IDs for xAPIC systems.  They have
	 * no meaning without the serial APIC bus.
	 */
	if (!(boot_cpu_data.x86_vendor == X86_VENDOR_INTEL)
		|| APIC_XAPIC(apic_version[boot_cpu_physical_apicid]))
		return;
	/*
	 * This is broken; anything with a real cpu count has to
	 * circumvent this idiocy regardless.
	 */
	phys_id_present_map = apic->ioapic_phys_id_map(phys_cpu_present_map);

	/*
	 * Set the IOAPIC ID to the value stored in the MPC table.
	 */
	for (apic_id = 0; apic_id < nr_ioapics; apic_id++) {

		/* Read the register 0 value */
		spin_lock_irqsave(&ioapic_lock, flags);
		reg_00.raw = io_apic_read(apic_id, 0);
		spin_unlock_irqrestore(&ioapic_lock, flags);

<<<<<<< HEAD
		old_id = mp_ioapics[apic].apicid;

		if (mp_ioapics[apic].apicid >= get_physical_broadcast()) {
			printk(KERN_ERR "BIOS bug, IO-APIC#%d ID is %d in the MPC table!...\n",
				apic, mp_ioapics[apic].apicid);
			printk(KERN_ERR "... fixing up to %d. (tell your hw vendor)\n",
				reg_00.bits.ID);
			mp_ioapics[apic].apicid = reg_00.bits.ID;
=======
		old_id = mp_ioapics[apic_id].apicid;

		if (mp_ioapics[apic_id].apicid >= get_physical_broadcast()) {
			printk(KERN_ERR "BIOS bug, IO-APIC#%d ID is %d in the MPC table!...\n",
				apic_id, mp_ioapics[apic_id].apicid);
			printk(KERN_ERR "... fixing up to %d. (tell your hw vendor)\n",
				reg_00.bits.ID);
			mp_ioapics[apic_id].apicid = reg_00.bits.ID;
>>>>>>> 7032e869
		}

		/*
		 * Sanity check, is the ID really free? Every APIC in a
		 * system must have a unique ID or we get lots of nice
		 * 'stuck on smp_invalidate_needed IPI wait' messages.
		 */
<<<<<<< HEAD
		if (check_apicid_used(phys_id_present_map,
					mp_ioapics[apic].apicid)) {
			printk(KERN_ERR "BIOS bug, IO-APIC#%d ID %d is already used!...\n",
				apic, mp_ioapics[apic].apicid);
=======
		if (apic->check_apicid_used(phys_id_present_map,
					mp_ioapics[apic_id].apicid)) {
			printk(KERN_ERR "BIOS bug, IO-APIC#%d ID %d is already used!...\n",
				apic_id, mp_ioapics[apic_id].apicid);
>>>>>>> 7032e869
			for (i = 0; i < get_physical_broadcast(); i++)
				if (!physid_isset(i, phys_id_present_map))
					break;
			if (i >= get_physical_broadcast())
				panic("Max APIC ID exceeded!\n");
			printk(KERN_ERR "... fixing up to %d. (tell your hw vendor)\n",
				i);
			physid_set(i, phys_id_present_map);
<<<<<<< HEAD
			mp_ioapics[apic].apicid = i;
		} else {
			physid_mask_t tmp;
			tmp = apicid_to_cpu_present(mp_ioapics[apic].apicid);
			apic_printk(APIC_VERBOSE, "Setting %d in the "
					"phys_id_present_map\n",
					mp_ioapics[apic].apicid);
=======
			mp_ioapics[apic_id].apicid = i;
		} else {
			physid_mask_t tmp;
			tmp = apic->apicid_to_cpu_present(mp_ioapics[apic_id].apicid);
			apic_printk(APIC_VERBOSE, "Setting %d in the "
					"phys_id_present_map\n",
					mp_ioapics[apic_id].apicid);
>>>>>>> 7032e869
			physids_or(phys_id_present_map, phys_id_present_map, tmp);
		}


		/*
		 * We need to adjust the IRQ routing table
		 * if the ID changed.
		 */
<<<<<<< HEAD
		if (old_id != mp_ioapics[apic].apicid)
			for (i = 0; i < mp_irq_entries; i++)
				if (mp_irqs[i].dstapic == old_id)
					mp_irqs[i].dstapic
						= mp_ioapics[apic].apicid;
=======
		if (old_id != mp_ioapics[apic_id].apicid)
			for (i = 0; i < mp_irq_entries; i++)
				if (mp_irqs[i].dstapic == old_id)
					mp_irqs[i].dstapic
						= mp_ioapics[apic_id].apicid;
>>>>>>> 7032e869

		/*
		 * Read the right value from the MPC table and
		 * write it into the ID register.
		 */
		apic_printk(APIC_VERBOSE, KERN_INFO
			"...changing IO-APIC physical APIC ID to %d ...",
<<<<<<< HEAD
			mp_ioapics[apic].apicid);

		reg_00.bits.ID = mp_ioapics[apic].apicid;
=======
			mp_ioapics[apic_id].apicid);

		reg_00.bits.ID = mp_ioapics[apic_id].apicid;
>>>>>>> 7032e869
		spin_lock_irqsave(&ioapic_lock, flags);
		io_apic_write(apic_id, 0, reg_00.raw);
		spin_unlock_irqrestore(&ioapic_lock, flags);

		/*
		 * Sanity check
		 */
		spin_lock_irqsave(&ioapic_lock, flags);
		reg_00.raw = io_apic_read(apic_id, 0);
		spin_unlock_irqrestore(&ioapic_lock, flags);
<<<<<<< HEAD
		if (reg_00.bits.ID != mp_ioapics[apic].apicid)
=======
		if (reg_00.bits.ID != mp_ioapics[apic_id].apicid)
>>>>>>> 7032e869
			printk("could not set ID!\n");
		else
			apic_printk(APIC_VERBOSE, " ok.\n");
	}
}
#endif

int no_timer_check __initdata;

static int __init notimercheck(char *s)
{
	no_timer_check = 1;
	return 1;
}
__setup("no_timer_check", notimercheck);

/*
 * There is a nasty bug in some older SMP boards, their mptable lies
 * about the timer IRQ. We do the following to work around the situation:
 *
 *	- timer IRQ defaults to IO-APIC IRQ
 *	- if this function detects that timer IRQs are defunct, then we fall
 *	  back to ISA timer IRQs
 */
static int __init timer_irq_works(void)
{
	unsigned long t1 = jiffies;
	unsigned long flags;

	if (no_timer_check)
		return 1;

	local_save_flags(flags);
	local_irq_enable();
	/* Let ten ticks pass... */
	mdelay((10 * 1000) / HZ);
	local_irq_restore(flags);

	/*
	 * Expect a few ticks at least, to be sure some possible
	 * glue logic does not lock up after one or two first
	 * ticks in a non-ExtINT mode.  Also the local APIC
	 * might have cached one ExtINT interrupt.  Finally, at
	 * least one tick may be lost due to delays.
	 */

	/* jiffies wrap? */
	if (time_after(jiffies, t1 + 4))
		return 1;
	return 0;
}

/*
 * In the SMP+IOAPIC case it might happen that there are an unspecified
 * number of pending IRQ events unhandled. These cases are very rare,
 * so we 'resend' these IRQs via IPIs, to the same CPU. It's much
 * better to do it this way as thus we do not have to be aware of
 * 'pending' interrupts in the IRQ path, except at this point.
 */
/*
 * Edge triggered needs to resend any interrupt
 * that was delayed but this is now handled in the device
 * independent code.
 */

/*
 * Starting up a edge-triggered IO-APIC interrupt is
 * nasty - we need to make sure that we get the edge.
 * If it is already asserted for some reason, we need
 * return 1 to indicate that is was pending.
 *
 * This is not complete - we should be able to fake
 * an edge even if it isn't on the 8259A...
 */

static unsigned int startup_ioapic_irq(unsigned int irq)
{
	int was_pending = 0;
	unsigned long flags;
	struct irq_cfg *cfg;

	spin_lock_irqsave(&ioapic_lock, flags);
	if (irq < NR_IRQS_LEGACY) {
		disable_8259A_irq(irq);
		if (i8259A_irq_pending(irq))
			was_pending = 1;
	}
	cfg = irq_cfg(irq);
	__unmask_IO_APIC_irq(cfg);
	spin_unlock_irqrestore(&ioapic_lock, flags);

	return was_pending;
}

#ifdef CONFIG_X86_64
static int ioapic_retrigger_irq(unsigned int irq)
{

	struct irq_cfg *cfg = irq_cfg(irq);
	unsigned long flags;

	spin_lock_irqsave(&vector_lock, flags);
	apic->send_IPI_mask(cpumask_of(cpumask_first(cfg->domain)), cfg->vector);
	spin_unlock_irqrestore(&vector_lock, flags);

	return 1;
}
#else
static int ioapic_retrigger_irq(unsigned int irq)
{
	apic->send_IPI_self(irq_cfg(irq)->vector);

	return 1;
}
#endif

/*
 * Level and edge triggered IO-APIC interrupts need different handling,
 * so we use two separate IRQ descriptors. Edge triggered IRQs can be
 * handled with the level-triggered descriptor, but that one has slightly
 * more overhead. Level-triggered interrupts cannot be handled with the
 * edge-triggered handler, without risking IRQ storms and other ugly
 * races.
 */

#ifdef CONFIG_SMP

#ifdef CONFIG_INTR_REMAP
static void ir_irq_migration(struct work_struct *work);

static DECLARE_DELAYED_WORK(ir_migration_work, ir_irq_migration);

/*
 * Migrate the IO-APIC irq in the presence of intr-remapping.
 *
 * For edge triggered, irq migration is a simple atomic update(of vector
 * and cpu destination) of IRTE and flush the hardware cache.
 *
 * For level triggered, we need to modify the io-apic RTE aswell with the update
 * vector information, along with modifying IRTE with vector and destination.
 * So irq migration for level triggered is little  bit more complex compared to
 * edge triggered migration. But the good news is, we use the same algorithm
 * for level triggered migration as we have today, only difference being,
 * we now initiate the irq migration from process context instead of the
 * interrupt context.
 *
 * In future, when we do a directed EOI (combined with cpu EOI broadcast
 * suppression) to the IO-APIC, level triggered irq migration will also be
 * as simple as edge triggered migration and we can do the irq migration
 * with a simple atomic update to IO-APIC RTE.
 */
static void
migrate_ioapic_irq_desc(struct irq_desc *desc, const struct cpumask *mask)
{
	struct irq_cfg *cfg;
	struct irte irte;
	int modify_ioapic_rte;
	unsigned int dest;
	unsigned long flags;
	unsigned int irq;

	if (!cpumask_intersects(mask, cpu_online_mask))
		return;

	irq = desc->irq;
	if (get_irte(irq, &irte))
		return;

	cfg = desc->chip_data;
	if (assign_irq_vector(irq, cfg, mask))
		return;

	set_extra_move_desc(desc, mask);

	dest = apic->cpu_mask_to_apicid_and(cfg->domain, mask);

	modify_ioapic_rte = desc->status & IRQ_LEVEL;
	if (modify_ioapic_rte) {
		spin_lock_irqsave(&ioapic_lock, flags);
		__target_IO_APIC_irq(irq, dest, cfg);
		spin_unlock_irqrestore(&ioapic_lock, flags);
	}

	irte.vector = cfg->vector;
	irte.dest_id = IRTE_DEST(dest);

	/*
	 * Modified the IRTE and flushes the Interrupt entry cache.
	 */
	modify_irte(irq, &irte);

	if (cfg->move_in_progress)
		send_cleanup_vector(cfg);

	cpumask_copy(desc->affinity, mask);
}

static int migrate_irq_remapped_level_desc(struct irq_desc *desc)
{
	int ret = -1;
	struct irq_cfg *cfg = desc->chip_data;

	mask_IO_APIC_irq_desc(desc);

	if (io_apic_level_ack_pending(cfg)) {
		/*
		 * Interrupt in progress. Migrating irq now will change the
		 * vector information in the IO-APIC RTE and that will confuse
		 * the EOI broadcast performed by cpu.
		 * So, delay the irq migration to the next instance.
		 */
		schedule_delayed_work(&ir_migration_work, 1);
		goto unmask;
	}

	/* everthing is clear. we have right of way */
	migrate_ioapic_irq_desc(desc, desc->pending_mask);

	ret = 0;
	desc->status &= ~IRQ_MOVE_PENDING;
	cpumask_clear(desc->pending_mask);

unmask:
	unmask_IO_APIC_irq_desc(desc);

	return ret;
}

static void ir_irq_migration(struct work_struct *work)
{
	unsigned int irq;
	struct irq_desc *desc;

	for_each_irq_desc(irq, desc) {
		if (desc->status & IRQ_MOVE_PENDING) {
			unsigned long flags;

			spin_lock_irqsave(&desc->lock, flags);
			if (!desc->chip->set_affinity ||
			    !(desc->status & IRQ_MOVE_PENDING)) {
				desc->status &= ~IRQ_MOVE_PENDING;
				spin_unlock_irqrestore(&desc->lock, flags);
				continue;
			}

			desc->chip->set_affinity(irq, desc->pending_mask);
			spin_unlock_irqrestore(&desc->lock, flags);
		}
	}
}

/*
 * Migrates the IRQ destination in the process context.
 */
static void set_ir_ioapic_affinity_irq_desc(struct irq_desc *desc,
					    const struct cpumask *mask)
{
	if (desc->status & IRQ_LEVEL) {
		desc->status |= IRQ_MOVE_PENDING;
		cpumask_copy(desc->pending_mask, mask);
		migrate_irq_remapped_level_desc(desc);
		return;
	}

	migrate_ioapic_irq_desc(desc, mask);
}
static void set_ir_ioapic_affinity_irq(unsigned int irq,
				       const struct cpumask *mask)
{
	struct irq_desc *desc = irq_to_desc(irq);

	set_ir_ioapic_affinity_irq_desc(desc, mask);
}
#endif

asmlinkage void smp_irq_move_cleanup_interrupt(void)
{
	unsigned vector, me;

	ack_APIC_irq();
	exit_idle();
	irq_enter();

	me = smp_processor_id();
	for (vector = FIRST_EXTERNAL_VECTOR; vector < NR_VECTORS; vector++) {
		unsigned int irq;
		struct irq_desc *desc;
		struct irq_cfg *cfg;
		irq = __get_cpu_var(vector_irq)[vector];

		if (irq == -1)
			continue;

		desc = irq_to_desc(irq);
		if (!desc)
			continue;

		cfg = irq_cfg(irq);
		spin_lock(&desc->lock);
		if (!cfg->move_cleanup_count)
			goto unlock;

		if (vector == cfg->vector && cpumask_test_cpu(me, cfg->domain))
			goto unlock;

		__get_cpu_var(vector_irq)[vector] = -1;
		cfg->move_cleanup_count--;
unlock:
		spin_unlock(&desc->lock);
	}

	irq_exit();
}

static void irq_complete_move(struct irq_desc **descp)
{
	struct irq_desc *desc = *descp;
	struct irq_cfg *cfg = desc->chip_data;
	unsigned vector, me;

	if (likely(!cfg->move_in_progress)) {
#ifdef CONFIG_NUMA_MIGRATE_IRQ_DESC
		if (likely(!cfg->move_desc_pending))
			return;

		/* domain has not changed, but affinity did */
		me = smp_processor_id();
		if (cpumask_test_cpu(me, desc->affinity)) {
			*descp = desc = move_irq_desc(desc, me);
			/* get the new one */
			cfg = desc->chip_data;
			cfg->move_desc_pending = 0;
		}
#endif
		return;
	}

	vector = ~get_irq_regs()->orig_ax;
	me = smp_processor_id();

	if (vector == cfg->vector && cpumask_test_cpu(me, cfg->domain)) {
#ifdef CONFIG_NUMA_MIGRATE_IRQ_DESC
		*descp = desc = move_irq_desc(desc, me);
		/* get the new one */
		cfg = desc->chip_data;
#endif
		send_cleanup_vector(cfg);
	}
}
#else
static inline void irq_complete_move(struct irq_desc **descp) {}
#endif

#ifdef CONFIG_INTR_REMAP
static void ack_x2apic_level(unsigned int irq)
{
	ack_x2APIC_irq();
}

static void ack_x2apic_edge(unsigned int irq)
{
	ack_x2APIC_irq();
}

#endif

static void ack_apic_edge(unsigned int irq)
{
	struct irq_desc *desc = irq_to_desc(irq);

	irq_complete_move(&desc);
	move_native_irq(irq);
	ack_APIC_irq();
}

atomic_t irq_mis_count;

static void ack_apic_level(unsigned int irq)
{
	struct irq_desc *desc = irq_to_desc(irq);

#ifdef CONFIG_X86_32
	unsigned long v;
	int i;
#endif
	struct irq_cfg *cfg;
	int do_unmask_irq = 0;

	irq_complete_move(&desc);
#ifdef CONFIG_GENERIC_PENDING_IRQ
	/* If we are moving the irq we need to mask it */
	if (unlikely(desc->status & IRQ_MOVE_PENDING)) {
		do_unmask_irq = 1;
		mask_IO_APIC_irq_desc(desc);
	}
#endif

#ifdef CONFIG_X86_32
	/*
	* It appears there is an erratum which affects at least version 0x11
	* of I/O APIC (that's the 82093AA and cores integrated into various
	* chipsets).  Under certain conditions a level-triggered interrupt is
	* erroneously delivered as edge-triggered one but the respective IRR
	* bit gets set nevertheless.  As a result the I/O unit expects an EOI
	* message but it will never arrive and further interrupts are blocked
	* from the source.  The exact reason is so far unknown, but the
	* phenomenon was observed when two consecutive interrupt requests
	* from a given source get delivered to the same CPU and the source is
	* temporarily disabled in between.
	*
	* A workaround is to simulate an EOI message manually.  We achieve it
	* by setting the trigger mode to edge and then to level when the edge
	* trigger mode gets detected in the TMR of a local APIC for a
	* level-triggered interrupt.  We mask the source for the time of the
	* operation to prevent an edge-triggered interrupt escaping meanwhile.
	* The idea is from Manfred Spraul.  --macro
	*/
	cfg = desc->chip_data;
	i = cfg->vector;

	v = apic_read(APIC_TMR + ((i & ~0x1f) >> 1));
#endif

	/*
	 * We must acknowledge the irq before we move it or the acknowledge will
	 * not propagate properly.
	 */
	ack_APIC_irq();

	/* Now we can move and renable the irq */
	if (unlikely(do_unmask_irq)) {
		/* Only migrate the irq if the ack has been received.
		 *
		 * On rare occasions the broadcast level triggered ack gets
		 * delayed going to ioapics, and if we reprogram the
		 * vector while Remote IRR is still set the irq will never
		 * fire again.
		 *
		 * To prevent this scenario we read the Remote IRR bit
		 * of the ioapic.  This has two effects.
		 * - On any sane system the read of the ioapic will
		 *   flush writes (and acks) going to the ioapic from
		 *   this cpu.
		 * - We get to see if the ACK has actually been delivered.
		 *
		 * Based on failed experiments of reprogramming the
		 * ioapic entry from outside of irq context starting
		 * with masking the ioapic entry and then polling until
		 * Remote IRR was clear before reprogramming the
		 * ioapic I don't trust the Remote IRR bit to be
		 * completey accurate.
		 *
		 * However there appears to be no other way to plug
		 * this race, so if the Remote IRR bit is not
		 * accurate and is causing problems then it is a hardware bug
		 * and you can go talk to the chipset vendor about it.
		 */
		cfg = desc->chip_data;
		if (!io_apic_level_ack_pending(cfg))
			move_masked_irq(irq);
		unmask_IO_APIC_irq_desc(desc);
	}

#ifdef CONFIG_X86_32
	if (!(v & (1 << (i & 0x1f)))) {
		atomic_inc(&irq_mis_count);
		spin_lock(&ioapic_lock);
		__mask_and_edge_IO_APIC_irq(cfg);
		__unmask_and_level_IO_APIC_irq(cfg);
		spin_unlock(&ioapic_lock);
	}
#endif
}

static struct irq_chip ioapic_chip __read_mostly = {
	.name		= "IO-APIC",
	.startup	= startup_ioapic_irq,
	.mask		= mask_IO_APIC_irq,
	.unmask		= unmask_IO_APIC_irq,
	.ack		= ack_apic_edge,
	.eoi		= ack_apic_level,
#ifdef CONFIG_SMP
	.set_affinity	= set_ioapic_affinity_irq,
#endif
	.retrigger	= ioapic_retrigger_irq,
};

#ifdef CONFIG_INTR_REMAP
static struct irq_chip ir_ioapic_chip __read_mostly = {
	.name		= "IR-IO-APIC",
	.startup	= startup_ioapic_irq,
	.mask		= mask_IO_APIC_irq,
	.unmask		= unmask_IO_APIC_irq,
	.ack		= ack_x2apic_edge,
	.eoi		= ack_x2apic_level,
#ifdef CONFIG_SMP
	.set_affinity	= set_ir_ioapic_affinity_irq,
#endif
	.retrigger	= ioapic_retrigger_irq,
};
#endif

static inline void init_IO_APIC_traps(void)
{
	int irq;
	struct irq_desc *desc;
	struct irq_cfg *cfg;

	/*
	 * NOTE! The local APIC isn't very good at handling
	 * multiple interrupts at the same interrupt level.
	 * As the interrupt level is determined by taking the
	 * vector number and shifting that right by 4, we
	 * want to spread these out a bit so that they don't
	 * all fall in the same interrupt level.
	 *
	 * Also, we've got to be careful not to trash gate
	 * 0x80, because int 0x80 is hm, kind of importantish. ;)
	 */
	for_each_irq_desc(irq, desc) {
		cfg = desc->chip_data;
		if (IO_APIC_IRQ(irq) && cfg && !cfg->vector) {
			/*
			 * Hmm.. We don't have an entry for this,
			 * so default to an old-fashioned 8259
			 * interrupt if we can..
			 */
			if (irq < NR_IRQS_LEGACY)
				make_8259A_irq(irq);
			else
				/* Strange. Oh, well.. */
				desc->chip = &no_irq_chip;
		}
	}
}

/*
 * The local APIC irq-chip implementation:
 */

static void mask_lapic_irq(unsigned int irq)
{
	unsigned long v;

	v = apic_read(APIC_LVT0);
	apic_write(APIC_LVT0, v | APIC_LVT_MASKED);
}

static void unmask_lapic_irq(unsigned int irq)
{
	unsigned long v;

	v = apic_read(APIC_LVT0);
	apic_write(APIC_LVT0, v & ~APIC_LVT_MASKED);
}

static void ack_lapic_irq(unsigned int irq)
{
	ack_APIC_irq();
}

static struct irq_chip lapic_chip __read_mostly = {
	.name		= "local-APIC",
	.mask		= mask_lapic_irq,
	.unmask		= unmask_lapic_irq,
	.ack		= ack_lapic_irq,
};

static void lapic_register_intr(int irq, struct irq_desc *desc)
{
	desc->status &= ~IRQ_LEVEL;
	set_irq_chip_and_handler_name(irq, &lapic_chip, handle_edge_irq,
				      "edge");
}

static void __init setup_nmi(void)
{
	/*
	 * Dirty trick to enable the NMI watchdog ...
	 * We put the 8259A master into AEOI mode and
	 * unmask on all local APICs LVT0 as NMI.
	 *
	 * The idea to use the 8259A in AEOI mode ('8259A Virtual Wire')
	 * is from Maciej W. Rozycki - so we do not have to EOI from
	 * the NMI handler or the timer interrupt.
	 */
	apic_printk(APIC_VERBOSE, KERN_INFO "activating NMI Watchdog ...");

	enable_NMI_through_LVT0();

	apic_printk(APIC_VERBOSE, " done.\n");
}

/*
 * This looks a bit hackish but it's about the only one way of sending
 * a few INTA cycles to 8259As and any associated glue logic.  ICR does
 * not support the ExtINT mode, unfortunately.  We need to send these
 * cycles as some i82489DX-based boards have glue logic that keeps the
 * 8259A interrupt line asserted until INTA.  --macro
 */
static inline void __init unlock_ExtINT_logic(void)
{
	int apic, pin, i;
	struct IO_APIC_route_entry entry0, entry1;
	unsigned char save_control, save_freq_select;

	pin  = find_isa_irq_pin(8, mp_INT);
	if (pin == -1) {
		WARN_ON_ONCE(1);
		return;
	}
	apic = find_isa_irq_apic(8, mp_INT);
	if (apic == -1) {
		WARN_ON_ONCE(1);
		return;
	}

	entry0 = ioapic_read_entry(apic, pin);
	clear_IO_APIC_pin(apic, pin);

	memset(&entry1, 0, sizeof(entry1));

	entry1.dest_mode = 0;			/* physical delivery */
	entry1.mask = 0;			/* unmask IRQ now */
	entry1.dest = hard_smp_processor_id();
	entry1.delivery_mode = dest_ExtINT;
	entry1.polarity = entry0.polarity;
	entry1.trigger = 0;
	entry1.vector = 0;

	ioapic_write_entry(apic, pin, entry1);

	save_control = CMOS_READ(RTC_CONTROL);
	save_freq_select = CMOS_READ(RTC_FREQ_SELECT);
	CMOS_WRITE((save_freq_select & ~RTC_RATE_SELECT) | 0x6,
		   RTC_FREQ_SELECT);
	CMOS_WRITE(save_control | RTC_PIE, RTC_CONTROL);

	i = 100;
	while (i-- > 0) {
		mdelay(10);
		if ((CMOS_READ(RTC_INTR_FLAGS) & RTC_PF) == RTC_PF)
			i -= 10;
	}

	CMOS_WRITE(save_control, RTC_CONTROL);
	CMOS_WRITE(save_freq_select, RTC_FREQ_SELECT);
	clear_IO_APIC_pin(apic, pin);

	ioapic_write_entry(apic, pin, entry0);
}

static int disable_timer_pin_1 __initdata;
/* Actually the next is obsolete, but keep it for paranoid reasons -AK */
static int __init disable_timer_pin_setup(char *arg)
{
	disable_timer_pin_1 = 1;
	return 0;
}
early_param("disable_timer_pin_1", disable_timer_pin_setup);

int timer_through_8259 __initdata;

/*
 * This code may look a bit paranoid, but it's supposed to cooperate with
 * a wide range of boards and BIOS bugs.  Fortunately only the timer IRQ
 * is so screwy.  Thanks to Brian Perkins for testing/hacking this beast
 * fanatically on his truly buggy board.
 *
 * FIXME: really need to revamp this for all platforms.
 */
static inline void __init check_timer(void)
{
	struct irq_desc *desc = irq_to_desc(0);
	struct irq_cfg *cfg = desc->chip_data;
	int cpu = boot_cpu_id;
	int apic1, pin1, apic2, pin2;
	unsigned long flags;
	int no_pin1 = 0;

	local_irq_save(flags);

	/*
	 * get/set the timer IRQ vector:
	 */
	disable_8259A_irq(0);
	assign_irq_vector(0, cfg, apic->target_cpus());

	/*
	 * As IRQ0 is to be enabled in the 8259A, the virtual
	 * wire has to be disabled in the local APIC.  Also
	 * timer interrupts need to be acknowledged manually in
	 * the 8259A for the i82489DX when using the NMI
	 * watchdog as that APIC treats NMIs as level-triggered.
	 * The AEOI mode will finish them in the 8259A
	 * automatically.
	 */
	apic_write(APIC_LVT0, APIC_LVT_MASKED | APIC_DM_EXTINT);
	init_8259A(1);
#ifdef CONFIG_X86_32
	{
		unsigned int ver;

		ver = apic_read(APIC_LVR);
		ver = GET_APIC_VERSION(ver);
		timer_ack = (nmi_watchdog == NMI_IO_APIC && !APIC_INTEGRATED(ver));
	}
#endif

	pin1  = find_isa_irq_pin(0, mp_INT);
	apic1 = find_isa_irq_apic(0, mp_INT);
	pin2  = ioapic_i8259.pin;
	apic2 = ioapic_i8259.apic;

	apic_printk(APIC_QUIET, KERN_INFO "..TIMER: vector=0x%02X "
		    "apic1=%d pin1=%d apic2=%d pin2=%d\n",
		    cfg->vector, apic1, pin1, apic2, pin2);

	/*
	 * Some BIOS writers are clueless and report the ExtINTA
	 * I/O APIC input from the cascaded 8259A as the timer
	 * interrupt input.  So just in case, if only one pin
	 * was found above, try it both directly and through the
	 * 8259A.
	 */
	if (pin1 == -1) {
#ifdef CONFIG_INTR_REMAP
		if (intr_remapping_enabled)
			panic("BIOS bug: timer not connected to IO-APIC");
#endif
		pin1 = pin2;
		apic1 = apic2;
		no_pin1 = 1;
	} else if (pin2 == -1) {
		pin2 = pin1;
		apic2 = apic1;
	}

	if (pin1 != -1) {
		/*
		 * Ok, does IRQ0 through the IOAPIC work?
		 */
		if (no_pin1) {
			add_pin_to_irq_cpu(cfg, cpu, apic1, pin1);
			setup_timer_IRQ0_pin(apic1, pin1, cfg->vector);
		} else {
			/* for edge trigger, setup_IO_APIC_irq already
			 * leave it unmasked.
			 * so only need to unmask if it is level-trigger
			 * do we really have level trigger timer?
			 */
			int idx;
			idx = find_irq_entry(apic1, pin1, mp_INT);
			if (idx != -1 && irq_trigger(idx))
				unmask_IO_APIC_irq_desc(desc);
		}
		if (timer_irq_works()) {
			if (nmi_watchdog == NMI_IO_APIC) {
				setup_nmi();
				enable_8259A_irq(0);
			}
			if (disable_timer_pin_1 > 0)
				clear_IO_APIC_pin(0, pin1);
			goto out;
		}
#ifdef CONFIG_INTR_REMAP
		if (intr_remapping_enabled)
			panic("timer doesn't work through Interrupt-remapped IO-APIC");
#endif
		local_irq_disable();
		clear_IO_APIC_pin(apic1, pin1);
		if (!no_pin1)
			apic_printk(APIC_QUIET, KERN_ERR "..MP-BIOS bug: "
				    "8254 timer not connected to IO-APIC\n");

		apic_printk(APIC_QUIET, KERN_INFO "...trying to set up timer "
			    "(IRQ0) through the 8259A ...\n");
		apic_printk(APIC_QUIET, KERN_INFO
			    "..... (found apic %d pin %d) ...\n", apic2, pin2);
		/*
		 * legacy devices should be connected to IO APIC #0
		 */
		replace_pin_at_irq_cpu(cfg, cpu, apic1, pin1, apic2, pin2);
		setup_timer_IRQ0_pin(apic2, pin2, cfg->vector);
		enable_8259A_irq(0);
		if (timer_irq_works()) {
			apic_printk(APIC_QUIET, KERN_INFO "....... works.\n");
			timer_through_8259 = 1;
			if (nmi_watchdog == NMI_IO_APIC) {
				disable_8259A_irq(0);
				setup_nmi();
				enable_8259A_irq(0);
			}
			goto out;
		}
		/*
		 * Cleanup, just in case ...
		 */
		local_irq_disable();
		disable_8259A_irq(0);
		clear_IO_APIC_pin(apic2, pin2);
		apic_printk(APIC_QUIET, KERN_INFO "....... failed.\n");
	}

	if (nmi_watchdog == NMI_IO_APIC) {
		apic_printk(APIC_QUIET, KERN_WARNING "timer doesn't work "
			    "through the IO-APIC - disabling NMI Watchdog!\n");
		nmi_watchdog = NMI_NONE;
	}
#ifdef CONFIG_X86_32
	timer_ack = 0;
#endif

	apic_printk(APIC_QUIET, KERN_INFO
		    "...trying to set up timer as Virtual Wire IRQ...\n");

	lapic_register_intr(0, desc);
	apic_write(APIC_LVT0, APIC_DM_FIXED | cfg->vector);	/* Fixed mode */
	enable_8259A_irq(0);

	if (timer_irq_works()) {
		apic_printk(APIC_QUIET, KERN_INFO "..... works.\n");
		goto out;
	}
	local_irq_disable();
	disable_8259A_irq(0);
	apic_write(APIC_LVT0, APIC_LVT_MASKED | APIC_DM_FIXED | cfg->vector);
	apic_printk(APIC_QUIET, KERN_INFO "..... failed.\n");

	apic_printk(APIC_QUIET, KERN_INFO
		    "...trying to set up timer as ExtINT IRQ...\n");

	init_8259A(0);
	make_8259A_irq(0);
	apic_write(APIC_LVT0, APIC_DM_EXTINT);

	unlock_ExtINT_logic();

	if (timer_irq_works()) {
		apic_printk(APIC_QUIET, KERN_INFO "..... works.\n");
		goto out;
	}
	local_irq_disable();
	apic_printk(APIC_QUIET, KERN_INFO "..... failed :(.\n");
	panic("IO-APIC + timer doesn't work!  Boot with apic=debug and send a "
		"report.  Then try booting with the 'noapic' option.\n");
out:
	local_irq_restore(flags);
}

/*
 * Traditionally ISA IRQ2 is the cascade IRQ, and is not available
 * to devices.  However there may be an I/O APIC pin available for
 * this interrupt regardless.  The pin may be left unconnected, but
 * typically it will be reused as an ExtINT cascade interrupt for
 * the master 8259A.  In the MPS case such a pin will normally be
 * reported as an ExtINT interrupt in the MP table.  With ACPI
 * there is no provision for ExtINT interrupts, and in the absence
 * of an override it would be treated as an ordinary ISA I/O APIC
 * interrupt, that is edge-triggered and unmasked by default.  We
 * used to do this, but it caused problems on some systems because
 * of the NMI watchdog and sometimes IRQ0 of the 8254 timer using
 * the same ExtINT cascade interrupt to drive the local APIC of the
 * bootstrap processor.  Therefore we refrain from routing IRQ2 to
 * the I/O APIC in all cases now.  No actual device should request
 * it anyway.  --macro
 */
#define PIC_IRQS	(1 << PIC_CASCADE_IR)

void __init setup_IO_APIC(void)
{

#ifdef CONFIG_X86_32
	enable_IO_APIC();
#else
	/*
	 * calling enable_IO_APIC() is moved to setup_local_APIC for BP
	 */
#endif

	io_apic_irqs = ~PIC_IRQS;

	apic_printk(APIC_VERBOSE, "ENABLING IO-APIC IRQs\n");
	/*
         * Set up IO-APIC IRQ routing.
         */
#ifdef CONFIG_X86_32
	if (!acpi_ioapic)
		setup_ioapic_ids_from_mpc();
#endif
	sync_Arb_IDs();
	setup_IO_APIC_irqs();
	init_IO_APIC_traps();
	check_timer();
}

/*
 *      Called after all the initialization is done. If we didnt find any
 *      APIC bugs then we can allow the modify fast path
 */

static int __init io_apic_bug_finalize(void)
{
	if (sis_apic_bug == -1)
		sis_apic_bug = 0;
	return 0;
}

late_initcall(io_apic_bug_finalize);

struct sysfs_ioapic_data {
	struct sys_device dev;
	struct IO_APIC_route_entry entry[0];
};
static struct sysfs_ioapic_data * mp_ioapic_data[MAX_IO_APICS];

static int ioapic_suspend(struct sys_device *dev, pm_message_t state)
{
	struct IO_APIC_route_entry *entry;
	struct sysfs_ioapic_data *data;
	int i;

	data = container_of(dev, struct sysfs_ioapic_data, dev);
	entry = data->entry;
	for (i = 0; i < nr_ioapic_registers[dev->id]; i ++, entry ++ )
		*entry = ioapic_read_entry(dev->id, i);

	return 0;
}

static int ioapic_resume(struct sys_device *dev)
{
	struct IO_APIC_route_entry *entry;
	struct sysfs_ioapic_data *data;
	unsigned long flags;
	union IO_APIC_reg_00 reg_00;
	int i;

	data = container_of(dev, struct sysfs_ioapic_data, dev);
	entry = data->entry;

	spin_lock_irqsave(&ioapic_lock, flags);
	reg_00.raw = io_apic_read(dev->id, 0);
	if (reg_00.bits.ID != mp_ioapics[dev->id].apicid) {
		reg_00.bits.ID = mp_ioapics[dev->id].apicid;
		io_apic_write(dev->id, 0, reg_00.raw);
	}
	spin_unlock_irqrestore(&ioapic_lock, flags);
	for (i = 0; i < nr_ioapic_registers[dev->id]; i++)
		ioapic_write_entry(dev->id, i, entry[i]);

	return 0;
}

static struct sysdev_class ioapic_sysdev_class = {
	.name = "ioapic",
	.suspend = ioapic_suspend,
	.resume = ioapic_resume,
};

static int __init ioapic_init_sysfs(void)
{
	struct sys_device * dev;
	int i, size, error;

	error = sysdev_class_register(&ioapic_sysdev_class);
	if (error)
		return error;

	for (i = 0; i < nr_ioapics; i++ ) {
		size = sizeof(struct sys_device) + nr_ioapic_registers[i]
			* sizeof(struct IO_APIC_route_entry);
		mp_ioapic_data[i] = kzalloc(size, GFP_KERNEL);
		if (!mp_ioapic_data[i]) {
			printk(KERN_ERR "Can't suspend/resume IOAPIC %d\n", i);
			continue;
		}
		dev = &mp_ioapic_data[i]->dev;
		dev->id = i;
		dev->cls = &ioapic_sysdev_class;
		error = sysdev_register(dev);
		if (error) {
			kfree(mp_ioapic_data[i]);
			mp_ioapic_data[i] = NULL;
			printk(KERN_ERR "Can't suspend/resume IOAPIC %d\n", i);
			continue;
		}
	}

	return 0;
}

device_initcall(ioapic_init_sysfs);

static int nr_irqs_gsi = NR_IRQS_LEGACY;
/*
 * Dynamic irq allocate and deallocation
 */
unsigned int create_irq_nr(unsigned int irq_want)
{
	/* Allocate an unused irq */
	unsigned int irq;
	unsigned int new;
	unsigned long flags;
	struct irq_cfg *cfg_new = NULL;
	int cpu = boot_cpu_id;
	struct irq_desc *desc_new = NULL;

	irq = 0;
<<<<<<< HEAD
	spin_lock_irqsave(&vector_lock, flags);
	for (new = irq_want; new < nr_irqs; new++) {
		if (platform_legacy_irq(new))
			continue;
=======
	if (irq_want < nr_irqs_gsi)
		irq_want = nr_irqs_gsi;
>>>>>>> 7032e869

	spin_lock_irqsave(&vector_lock, flags);
	for (new = irq_want; new < nr_irqs; new++) {
		desc_new = irq_to_desc_alloc_cpu(new, cpu);
		if (!desc_new) {
			printk(KERN_INFO "can not get irq_desc for %d\n", new);
			continue;
		}
		cfg_new = desc_new->chip_data;

		if (cfg_new->vector != 0)
			continue;
		if (__assign_irq_vector(new, cfg_new, apic->target_cpus()) == 0)
			irq = new;
		break;
	}
	spin_unlock_irqrestore(&vector_lock, flags);

	if (irq > 0) {
		dynamic_irq_init(irq);
		/* restore it, in case dynamic_irq_init clear it */
		if (desc_new)
			desc_new->chip_data = cfg_new;
	}
	return irq;
}

int create_irq(void)
{
	unsigned int irq_want;
	int irq;

	irq_want = nr_irqs_gsi;
	irq = create_irq_nr(irq_want);

	if (irq == 0)
		irq = -1;

	return irq;
}

void destroy_irq(unsigned int irq)
{
	unsigned long flags;
	struct irq_cfg *cfg;
	struct irq_desc *desc;

	/* store it, in case dynamic_irq_cleanup clear it */
	desc = irq_to_desc(irq);
	cfg = desc->chip_data;
	dynamic_irq_cleanup(irq);
	/* connect back irq_cfg */
	if (desc)
		desc->chip_data = cfg;

#ifdef CONFIG_INTR_REMAP
	free_irte(irq);
#endif
	spin_lock_irqsave(&vector_lock, flags);
	__clear_irq_vector(irq, cfg);
	spin_unlock_irqrestore(&vector_lock, flags);
}

/*
 * MSI message composition
 */
#ifdef CONFIG_PCI_MSI
static int msi_compose_msg(struct pci_dev *pdev, unsigned int irq, struct msi_msg *msg)
{
	struct irq_cfg *cfg;
	int err;
	unsigned dest;

	if (disable_apic)
		return -ENXIO;

	cfg = irq_cfg(irq);
	err = assign_irq_vector(irq, cfg, apic->target_cpus());
	if (err)
		return err;

	dest = apic->cpu_mask_to_apicid_and(cfg->domain, apic->target_cpus());

#ifdef CONFIG_INTR_REMAP
	if (irq_remapped(irq)) {
		struct irte irte;
		int ir_index;
		u16 sub_handle;

		ir_index = map_irq_to_irte_handle(irq, &sub_handle);
		BUG_ON(ir_index == -1);

		memset (&irte, 0, sizeof(irte));

		irte.present = 1;
		irte.dst_mode = apic->irq_dest_mode;
		irte.trigger_mode = 0; /* edge */
		irte.dlvry_mode = apic->irq_delivery_mode;
		irte.vector = cfg->vector;
		irte.dest_id = IRTE_DEST(dest);

		modify_irte(irq, &irte);

		msg->address_hi = MSI_ADDR_BASE_HI;
		msg->data = sub_handle;
		msg->address_lo = MSI_ADDR_BASE_LO | MSI_ADDR_IR_EXT_INT |
				  MSI_ADDR_IR_SHV |
				  MSI_ADDR_IR_INDEX1(ir_index) |
				  MSI_ADDR_IR_INDEX2(ir_index);
	} else
#endif
	{
		msg->address_hi = MSI_ADDR_BASE_HI;
		msg->address_lo =
			MSI_ADDR_BASE_LO |
			((apic->irq_dest_mode == 0) ?
				MSI_ADDR_DEST_MODE_PHYSICAL:
				MSI_ADDR_DEST_MODE_LOGICAL) |
			((apic->irq_delivery_mode != dest_LowestPrio) ?
				MSI_ADDR_REDIRECTION_CPU:
				MSI_ADDR_REDIRECTION_LOWPRI) |
			MSI_ADDR_DEST_ID(dest);

		msg->data =
			MSI_DATA_TRIGGER_EDGE |
			MSI_DATA_LEVEL_ASSERT |
			((apic->irq_delivery_mode != dest_LowestPrio) ?
				MSI_DATA_DELIVERY_FIXED:
				MSI_DATA_DELIVERY_LOWPRI) |
			MSI_DATA_VECTOR(cfg->vector);
	}
	return err;
}

#ifdef CONFIG_SMP
static void set_msi_irq_affinity(unsigned int irq, const struct cpumask *mask)
{
	struct irq_desc *desc = irq_to_desc(irq);
	struct irq_cfg *cfg;
	struct msi_msg msg;
	unsigned int dest;

	dest = set_desc_affinity(desc, mask);
	if (dest == BAD_APICID)
		return;

	cfg = desc->chip_data;

	read_msi_msg_desc(desc, &msg);

	msg.data &= ~MSI_DATA_VECTOR_MASK;
	msg.data |= MSI_DATA_VECTOR(cfg->vector);
	msg.address_lo &= ~MSI_ADDR_DEST_ID_MASK;
	msg.address_lo |= MSI_ADDR_DEST_ID(dest);

	write_msi_msg_desc(desc, &msg);
}
#ifdef CONFIG_INTR_REMAP
/*
 * Migrate the MSI irq to another cpumask. This migration is
 * done in the process context using interrupt-remapping hardware.
 */
static void
ir_set_msi_irq_affinity(unsigned int irq, const struct cpumask *mask)
{
	struct irq_desc *desc = irq_to_desc(irq);
	struct irq_cfg *cfg = desc->chip_data;
	unsigned int dest;
	struct irte irte;

	if (get_irte(irq, &irte))
		return;

	dest = set_desc_affinity(desc, mask);
	if (dest == BAD_APICID)
		return;

	irte.vector = cfg->vector;
	irte.dest_id = IRTE_DEST(dest);

	/*
	 * atomically update the IRTE with the new destination and vector.
	 */
	modify_irte(irq, &irte);

	/*
	 * After this point, all the interrupts will start arriving
	 * at the new destination. So, time to cleanup the previous
	 * vector allocation.
	 */
	if (cfg->move_in_progress)
		send_cleanup_vector(cfg);
}

#endif
#endif /* CONFIG_SMP */

/*
 * IRQ Chip for MSI PCI/PCI-X/PCI-Express Devices,
 * which implement the MSI or MSI-X Capability Structure.
 */
static struct irq_chip msi_chip = {
	.name		= "PCI-MSI",
	.unmask		= unmask_msi_irq,
	.mask		= mask_msi_irq,
	.ack		= ack_apic_edge,
#ifdef CONFIG_SMP
	.set_affinity	= set_msi_irq_affinity,
#endif
	.retrigger	= ioapic_retrigger_irq,
};

#ifdef CONFIG_INTR_REMAP
static struct irq_chip msi_ir_chip = {
	.name		= "IR-PCI-MSI",
	.unmask		= unmask_msi_irq,
	.mask		= mask_msi_irq,
	.ack		= ack_x2apic_edge,
#ifdef CONFIG_SMP
	.set_affinity	= ir_set_msi_irq_affinity,
#endif
	.retrigger	= ioapic_retrigger_irq,
};

/*
 * Map the PCI dev to the corresponding remapping hardware unit
 * and allocate 'nvec' consecutive interrupt-remapping table entries
 * in it.
 */
static int msi_alloc_irte(struct pci_dev *dev, int irq, int nvec)
{
	struct intel_iommu *iommu;
	int index;

	iommu = map_dev_to_ir(dev);
	if (!iommu) {
		printk(KERN_ERR
		       "Unable to map PCI %s to iommu\n", pci_name(dev));
		return -ENOENT;
	}

	index = alloc_irte(iommu, irq, nvec);
	if (index < 0) {
		printk(KERN_ERR
		       "Unable to allocate %d IRTE for PCI %s\n", nvec,
		       pci_name(dev));
		return -ENOSPC;
	}
	return index;
}
#endif

static int setup_msi_irq(struct pci_dev *dev, struct msi_desc *msidesc, int irq)
{
	int ret;
	struct msi_msg msg;

	ret = msi_compose_msg(dev, irq, &msg);
	if (ret < 0)
		return ret;

	set_irq_msi(irq, msidesc);
	write_msi_msg(irq, &msg);

#ifdef CONFIG_INTR_REMAP
	if (irq_remapped(irq)) {
		struct irq_desc *desc = irq_to_desc(irq);
		/*
		 * irq migration in process context
		 */
		desc->status |= IRQ_MOVE_PCNTXT;
		set_irq_chip_and_handler_name(irq, &msi_ir_chip, handle_edge_irq, "edge");
	} else
#endif
		set_irq_chip_and_handler_name(irq, &msi_chip, handle_edge_irq, "edge");

	dev_printk(KERN_DEBUG, &dev->dev, "irq %d for MSI/MSI-X\n", irq);

	return 0;
}

int arch_setup_msi_irqs(struct pci_dev *dev, int nvec, int type)
{
	unsigned int irq;
	int ret, sub_handle;
	struct msi_desc *msidesc;
	unsigned int irq_want;

#ifdef CONFIG_INTR_REMAP
	struct intel_iommu *iommu = 0;
	int index = 0;
#endif

	irq_want = nr_irqs_gsi;
	sub_handle = 0;
	list_for_each_entry(msidesc, &dev->msi_list, list) {
		irq = create_irq_nr(irq_want);
		if (irq == 0)
			return -1;
		irq_want = irq + 1;
#ifdef CONFIG_INTR_REMAP
		if (!intr_remapping_enabled)
			goto no_ir;

		if (!sub_handle) {
			/*
			 * allocate the consecutive block of IRTE's
			 * for 'nvec'
			 */
			index = msi_alloc_irte(dev, irq, nvec);
			if (index < 0) {
				ret = index;
				goto error;
			}
		} else {
			iommu = map_dev_to_ir(dev);
			if (!iommu) {
				ret = -ENOENT;
				goto error;
			}
			/*
			 * setup the mapping between the irq and the IRTE
			 * base index, the sub_handle pointing to the
			 * appropriate interrupt remap table entry.
			 */
			set_irte_irq(irq, iommu, index, sub_handle);
		}
no_ir:
#endif
		ret = setup_msi_irq(dev, msidesc, irq);
		if (ret < 0)
			goto error;
		sub_handle++;
	}
	return 0;

error:
	destroy_irq(irq);
	return ret;
}

void arch_teardown_msi_irq(unsigned int irq)
{
	destroy_irq(irq);
}

#ifdef CONFIG_DMAR
#ifdef CONFIG_SMP
static void dmar_msi_set_affinity(unsigned int irq, const struct cpumask *mask)
{
	struct irq_desc *desc = irq_to_desc(irq);
	struct irq_cfg *cfg;
	struct msi_msg msg;
	unsigned int dest;

	dest = set_desc_affinity(desc, mask);
	if (dest == BAD_APICID)
		return;

	cfg = desc->chip_data;

	dmar_msi_read(irq, &msg);

	msg.data &= ~MSI_DATA_VECTOR_MASK;
	msg.data |= MSI_DATA_VECTOR(cfg->vector);
	msg.address_lo &= ~MSI_ADDR_DEST_ID_MASK;
	msg.address_lo |= MSI_ADDR_DEST_ID(dest);

	dmar_msi_write(irq, &msg);
}

#endif /* CONFIG_SMP */

struct irq_chip dmar_msi_type = {
	.name = "DMAR_MSI",
	.unmask = dmar_msi_unmask,
	.mask = dmar_msi_mask,
	.ack = ack_apic_edge,
#ifdef CONFIG_SMP
	.set_affinity = dmar_msi_set_affinity,
#endif
	.retrigger = ioapic_retrigger_irq,
};

int arch_setup_dmar_msi(unsigned int irq)
{
	int ret;
	struct msi_msg msg;

	ret = msi_compose_msg(NULL, irq, &msg);
	if (ret < 0)
		return ret;
	dmar_msi_write(irq, &msg);
	set_irq_chip_and_handler_name(irq, &dmar_msi_type, handle_edge_irq,
		"edge");
	return 0;
}
#endif

#ifdef CONFIG_HPET_TIMER

#ifdef CONFIG_SMP
static void hpet_msi_set_affinity(unsigned int irq, const struct cpumask *mask)
{
	struct irq_desc *desc = irq_to_desc(irq);
	struct irq_cfg *cfg;
	struct msi_msg msg;
	unsigned int dest;

	dest = set_desc_affinity(desc, mask);
	if (dest == BAD_APICID)
		return;

	cfg = desc->chip_data;

	hpet_msi_read(irq, &msg);

	msg.data &= ~MSI_DATA_VECTOR_MASK;
	msg.data |= MSI_DATA_VECTOR(cfg->vector);
	msg.address_lo &= ~MSI_ADDR_DEST_ID_MASK;
	msg.address_lo |= MSI_ADDR_DEST_ID(dest);

	hpet_msi_write(irq, &msg);
}

#endif /* CONFIG_SMP */

struct irq_chip hpet_msi_type = {
	.name = "HPET_MSI",
	.unmask = hpet_msi_unmask,
	.mask = hpet_msi_mask,
	.ack = ack_apic_edge,
#ifdef CONFIG_SMP
	.set_affinity = hpet_msi_set_affinity,
#endif
	.retrigger = ioapic_retrigger_irq,
};

int arch_setup_hpet_msi(unsigned int irq)
{
	int ret;
	struct msi_msg msg;

	ret = msi_compose_msg(NULL, irq, &msg);
	if (ret < 0)
		return ret;

	hpet_msi_write(irq, &msg);
	set_irq_chip_and_handler_name(irq, &hpet_msi_type, handle_edge_irq,
		"edge");

	return 0;
}
#endif

#endif /* CONFIG_PCI_MSI */
/*
 * Hypertransport interrupt support
 */
#ifdef CONFIG_HT_IRQ

#ifdef CONFIG_SMP

static void target_ht_irq(unsigned int irq, unsigned int dest, u8 vector)
{
	struct ht_irq_msg msg;
	fetch_ht_irq_msg(irq, &msg);

	msg.address_lo &= ~(HT_IRQ_LOW_VECTOR_MASK | HT_IRQ_LOW_DEST_ID_MASK);
	msg.address_hi &= ~(HT_IRQ_HIGH_DEST_ID_MASK);

	msg.address_lo |= HT_IRQ_LOW_VECTOR(vector) | HT_IRQ_LOW_DEST_ID(dest);
	msg.address_hi |= HT_IRQ_HIGH_DEST_ID(dest);

	write_ht_irq_msg(irq, &msg);
}

static void set_ht_irq_affinity(unsigned int irq, const struct cpumask *mask)
{
	struct irq_desc *desc = irq_to_desc(irq);
	struct irq_cfg *cfg;
	unsigned int dest;

	dest = set_desc_affinity(desc, mask);
	if (dest == BAD_APICID)
		return;

	cfg = desc->chip_data;

	target_ht_irq(irq, dest, cfg->vector);
}

#endif

static struct irq_chip ht_irq_chip = {
	.name		= "PCI-HT",
	.mask		= mask_ht_irq,
	.unmask		= unmask_ht_irq,
	.ack		= ack_apic_edge,
#ifdef CONFIG_SMP
	.set_affinity	= set_ht_irq_affinity,
#endif
	.retrigger	= ioapic_retrigger_irq,
};

int arch_setup_ht_irq(unsigned int irq, struct pci_dev *dev)
{
	struct irq_cfg *cfg;
	int err;

	if (disable_apic)
		return -ENXIO;

	cfg = irq_cfg(irq);
	err = assign_irq_vector(irq, cfg, apic->target_cpus());
	if (!err) {
		struct ht_irq_msg msg;
		unsigned dest;

		dest = apic->cpu_mask_to_apicid_and(cfg->domain,
						    apic->target_cpus());

		msg.address_hi = HT_IRQ_HIGH_DEST_ID(dest);

		msg.address_lo =
			HT_IRQ_LOW_BASE |
			HT_IRQ_LOW_DEST_ID(dest) |
			HT_IRQ_LOW_VECTOR(cfg->vector) |
			((apic->irq_dest_mode == 0) ?
				HT_IRQ_LOW_DM_PHYSICAL :
				HT_IRQ_LOW_DM_LOGICAL) |
			HT_IRQ_LOW_RQEOI_EDGE |
			((apic->irq_delivery_mode != dest_LowestPrio) ?
				HT_IRQ_LOW_MT_FIXED :
				HT_IRQ_LOW_MT_ARBITRATED) |
			HT_IRQ_LOW_IRQ_MASKED;

		write_ht_irq_msg(irq, &msg);

		set_irq_chip_and_handler_name(irq, &ht_irq_chip,
					      handle_edge_irq, "edge");

		dev_printk(KERN_DEBUG, &dev->dev, "irq %d for HT\n", irq);
	}
	return err;
}
#endif /* CONFIG_HT_IRQ */

#ifdef CONFIG_X86_UV
/*
 * Re-target the irq to the specified CPU and enable the specified MMR located
 * on the specified blade to allow the sending of MSIs to the specified CPU.
 */
int arch_enable_uv_irq(char *irq_name, unsigned int irq, int cpu, int mmr_blade,
		       unsigned long mmr_offset)
{
	const struct cpumask *eligible_cpu = cpumask_of(cpu);
	struct irq_cfg *cfg;
	int mmr_pnode;
	unsigned long mmr_value;
	struct uv_IO_APIC_route_entry *entry;
	unsigned long flags;
	int err;

	cfg = irq_cfg(irq);

	err = assign_irq_vector(irq, cfg, eligible_cpu);
	if (err != 0)
		return err;

	spin_lock_irqsave(&vector_lock, flags);
	set_irq_chip_and_handler_name(irq, &uv_irq_chip, handle_percpu_irq,
				      irq_name);
	spin_unlock_irqrestore(&vector_lock, flags);

	mmr_value = 0;
	entry = (struct uv_IO_APIC_route_entry *)&mmr_value;
	BUG_ON(sizeof(struct uv_IO_APIC_route_entry) != sizeof(unsigned long));

	entry->vector = cfg->vector;
	entry->delivery_mode = apic->irq_delivery_mode;
	entry->dest_mode = apic->irq_dest_mode;
	entry->polarity = 0;
	entry->trigger = 0;
	entry->mask = 0;
	entry->dest = apic->cpu_mask_to_apicid(eligible_cpu);

	mmr_pnode = uv_blade_to_pnode(mmr_blade);
	uv_write_global_mmr64(mmr_pnode, mmr_offset, mmr_value);

	return irq;
}

/*
 * Disable the specified MMR located on the specified blade so that MSIs are
 * longer allowed to be sent.
 */
void arch_disable_uv_irq(int mmr_blade, unsigned long mmr_offset)
{
	unsigned long mmr_value;
	struct uv_IO_APIC_route_entry *entry;
	int mmr_pnode;

	mmr_value = 0;
	entry = (struct uv_IO_APIC_route_entry *)&mmr_value;
	BUG_ON(sizeof(struct uv_IO_APIC_route_entry) != sizeof(unsigned long));

	entry->mask = 1;

	mmr_pnode = uv_blade_to_pnode(mmr_blade);
	uv_write_global_mmr64(mmr_pnode, mmr_offset, mmr_value);
}
#endif /* CONFIG_X86_64 */

int __init io_apic_get_redir_entries (int ioapic)
{
	union IO_APIC_reg_01	reg_01;
	unsigned long flags;

	spin_lock_irqsave(&ioapic_lock, flags);
	reg_01.raw = io_apic_read(ioapic, 1);
	spin_unlock_irqrestore(&ioapic_lock, flags);

	return reg_01.bits.entries;
}

void __init probe_nr_irqs_gsi(void)
{
	int nr = 0;

	nr = acpi_probe_gsi();
	if (nr > nr_irqs_gsi) {
		nr_irqs_gsi = nr;
	} else {
		/* for acpi=off or acpi is not compiled in */
		int idx;

		nr = 0;
		for (idx = 0; idx < nr_ioapics; idx++)
			nr += io_apic_get_redir_entries(idx) + 1;

		if (nr > nr_irqs_gsi)
			nr_irqs_gsi = nr;
	}

	printk(KERN_DEBUG "nr_irqs_gsi: %d\n", nr_irqs_gsi);
}

#ifdef CONFIG_SPARSE_IRQ
int __init arch_probe_nr_irqs(void)
{
	int nr;

<<<<<<< HEAD
	nr = ((8 * nr_cpu_ids) > (32 * nr_ioapics) ?
		(NR_VECTORS + (8 * nr_cpu_ids)) :
		(NR_VECTORS + (32 * nr_ioapics)));

	if (nr < nr_irqs && nr > nr_irqs_gsi)
=======
	if (nr_irqs > (NR_VECTORS * nr_cpu_ids))
		nr_irqs = NR_VECTORS * nr_cpu_ids;

	nr = nr_irqs_gsi + 8 * nr_cpu_ids;
#if defined(CONFIG_PCI_MSI) || defined(CONFIG_HT_IRQ)
	/*
	 * for MSI and HT dyn irq
	 */
	nr += nr_irqs_gsi * 16;
#endif
	if (nr < nr_irqs)
>>>>>>> 7032e869
		nr_irqs = nr;

	return 0;
}
#endif

/* --------------------------------------------------------------------------
                          ACPI-based IOAPIC Configuration
   -------------------------------------------------------------------------- */

#ifdef CONFIG_ACPI

#ifdef CONFIG_X86_32
int __init io_apic_get_unique_id(int ioapic, int apic_id)
{
	union IO_APIC_reg_00 reg_00;
	static physid_mask_t apic_id_map = PHYSID_MASK_NONE;
	physid_mask_t tmp;
	unsigned long flags;
	int i = 0;

	/*
	 * The P4 platform supports up to 256 APIC IDs on two separate APIC
	 * buses (one for LAPICs, one for IOAPICs), where predecessors only
	 * supports up to 16 on one shared APIC bus.
	 *
	 * TBD: Expand LAPIC/IOAPIC support on P4-class systems to take full
	 *      advantage of new APIC bus architecture.
	 */

	if (physids_empty(apic_id_map))
		apic_id_map = apic->ioapic_phys_id_map(phys_cpu_present_map);

	spin_lock_irqsave(&ioapic_lock, flags);
	reg_00.raw = io_apic_read(ioapic, 0);
	spin_unlock_irqrestore(&ioapic_lock, flags);

	if (apic_id >= get_physical_broadcast()) {
		printk(KERN_WARNING "IOAPIC[%d]: Invalid apic_id %d, trying "
			"%d\n", ioapic, apic_id, reg_00.bits.ID);
		apic_id = reg_00.bits.ID;
	}

	/*
	 * Every APIC in a system must have a unique ID or we get lots of nice
	 * 'stuck on smp_invalidate_needed IPI wait' messages.
	 */
	if (apic->check_apicid_used(apic_id_map, apic_id)) {

		for (i = 0; i < get_physical_broadcast(); i++) {
			if (!apic->check_apicid_used(apic_id_map, i))
				break;
		}

		if (i == get_physical_broadcast())
			panic("Max apic_id exceeded!\n");

		printk(KERN_WARNING "IOAPIC[%d]: apic_id %d already used, "
			"trying %d\n", ioapic, apic_id, i);

		apic_id = i;
	}

	tmp = apic->apicid_to_cpu_present(apic_id);
	physids_or(apic_id_map, apic_id_map, tmp);

	if (reg_00.bits.ID != apic_id) {
		reg_00.bits.ID = apic_id;

		spin_lock_irqsave(&ioapic_lock, flags);
		io_apic_write(ioapic, 0, reg_00.raw);
		reg_00.raw = io_apic_read(ioapic, 0);
		spin_unlock_irqrestore(&ioapic_lock, flags);

		/* Sanity check */
		if (reg_00.bits.ID != apic_id) {
			printk("IOAPIC[%d]: Unable to change apic_id!\n", ioapic);
			return -1;
		}
	}

	apic_printk(APIC_VERBOSE, KERN_INFO
			"IOAPIC[%d]: Assigned apic_id %d\n", ioapic, apic_id);

	return apic_id;
}

int __init io_apic_get_version(int ioapic)
{
	union IO_APIC_reg_01	reg_01;
	unsigned long flags;

	spin_lock_irqsave(&ioapic_lock, flags);
	reg_01.raw = io_apic_read(ioapic, 1);
	spin_unlock_irqrestore(&ioapic_lock, flags);

	return reg_01.bits.version;
}
#endif

int io_apic_set_pci_routing (int ioapic, int pin, int irq, int triggering, int polarity)
{
	struct irq_desc *desc;
	struct irq_cfg *cfg;
	int cpu = boot_cpu_id;

	if (!IO_APIC_IRQ(irq)) {
		apic_printk(APIC_QUIET,KERN_ERR "IOAPIC[%d]: Invalid reference to IRQ 0\n",
			ioapic);
		return -EINVAL;
	}

	desc = irq_to_desc_alloc_cpu(irq, cpu);
	if (!desc) {
		printk(KERN_INFO "can not get irq_desc %d\n", irq);
		return 0;
	}

	/*
	 * IRQs < 16 are already in the irq_2_pin[] map
	 */
	if (irq >= NR_IRQS_LEGACY) {
		cfg = desc->chip_data;
		add_pin_to_irq_cpu(cfg, cpu, ioapic, pin);
	}

	setup_IO_APIC_irq(ioapic, pin, irq, desc, triggering, polarity);

	return 0;
}


int acpi_get_override_irq(int bus_irq, int *trigger, int *polarity)
{
	int i;

	if (skip_ioapic_setup)
		return -1;

	for (i = 0; i < mp_irq_entries; i++)
		if (mp_irqs[i].irqtype == mp_INT &&
		    mp_irqs[i].srcbusirq == bus_irq)
			break;
	if (i >= mp_irq_entries)
		return -1;

	*trigger = irq_trigger(i);
	*polarity = irq_polarity(i);
	return 0;
}

#endif /* CONFIG_ACPI */

/*
 * This function currently is only a helper for the i386 smp boot process where
 * we need to reprogram the ioredtbls to cater for the cpus which have come online
 * so mask in all cases should simply be apic->target_cpus()
 */
#ifdef CONFIG_SMP
void __init setup_ioapic_dest(void)
{
	int pin, ioapic, irq, irq_entry;
	struct irq_desc *desc;
	struct irq_cfg *cfg;
	const struct cpumask *mask;

	if (skip_ioapic_setup == 1)
		return;

	for (ioapic = 0; ioapic < nr_ioapics; ioapic++) {
		for (pin = 0; pin < nr_ioapic_registers[ioapic]; pin++) {
			irq_entry = find_irq_entry(ioapic, pin, mp_INT);
			if (irq_entry == -1)
				continue;
			irq = pin_2_irq(irq_entry, ioapic, pin);

			/* setup_IO_APIC_irqs could fail to get vector for some device
			 * when you have too many devices, because at that time only boot
			 * cpu is online.
			 */
			desc = irq_to_desc(irq);
			cfg = desc->chip_data;
			if (!cfg->vector) {
				setup_IO_APIC_irq(ioapic, pin, irq, desc,
						  irq_trigger(irq_entry),
						  irq_polarity(irq_entry));
				continue;

			}

			/*
			 * Honour affinities which have been set in early boot
			 */
			if (desc->status &
			    (IRQ_NO_BALANCING | IRQ_AFFINITY_SET))
				mask = desc->affinity;
			else
				mask = apic->target_cpus();

#ifdef CONFIG_INTR_REMAP
			if (intr_remapping_enabled)
				set_ir_ioapic_affinity_irq_desc(desc, mask);
			else
#endif
				set_ioapic_affinity_irq_desc(desc, mask);
		}

	}
}
#endif

#define IOAPIC_RESOURCE_NAME_SIZE 11

static struct resource *ioapic_resources;

static struct resource * __init ioapic_setup_resources(void)
{
	unsigned long n;
	struct resource *res;
	char *mem;
	int i;

	if (nr_ioapics <= 0)
		return NULL;

	n = IOAPIC_RESOURCE_NAME_SIZE + sizeof(struct resource);
	n *= nr_ioapics;

	mem = alloc_bootmem(n);
	res = (void *)mem;

	if (mem != NULL) {
		mem += sizeof(struct resource) * nr_ioapics;

		for (i = 0; i < nr_ioapics; i++) {
			res[i].name = mem;
			res[i].flags = IORESOURCE_MEM | IORESOURCE_BUSY;
			sprintf(mem,  "IOAPIC %u", i);
			mem += IOAPIC_RESOURCE_NAME_SIZE;
		}
	}

	ioapic_resources = res;

	return res;
}

void __init ioapic_init_mappings(void)
{
	unsigned long ioapic_phys, idx = FIX_IO_APIC_BASE_0;
	struct resource *ioapic_res;
	int i;

	ioapic_res = ioapic_setup_resources();
	for (i = 0; i < nr_ioapics; i++) {
		if (smp_found_config) {
			ioapic_phys = mp_ioapics[i].apicaddr;
#ifdef CONFIG_X86_32
			if (!ioapic_phys) {
				printk(KERN_ERR
				       "WARNING: bogus zero IO-APIC "
				       "address found in MPTABLE, "
				       "disabling IO/APIC support!\n");
				smp_found_config = 0;
				skip_ioapic_setup = 1;
				goto fake_ioapic_page;
			}
#endif
		} else {
#ifdef CONFIG_X86_32
fake_ioapic_page:
#endif
			ioapic_phys = (unsigned long)
				alloc_bootmem_pages(PAGE_SIZE);
			ioapic_phys = __pa(ioapic_phys);
		}
		set_fixmap_nocache(idx, ioapic_phys);
		apic_printk(APIC_VERBOSE,
			    "mapped IOAPIC to %08lx (%08lx)\n",
			    __fix_to_virt(idx), ioapic_phys);
		idx++;

		if (ioapic_res != NULL) {
			ioapic_res->start = ioapic_phys;
			ioapic_res->end = ioapic_phys + (4 * 1024) - 1;
			ioapic_res++;
		}
	}
}

static int __init ioapic_insert_resources(void)
{
	int i;
	struct resource *r = ioapic_resources;

	if (!r) {
		printk(KERN_ERR
		       "IO APIC resources could be not be allocated.\n");
		return -1;
	}

	for (i = 0; i < nr_ioapics; i++) {
		insert_resource(&iomem_resource, r);
		r++;
	}

	return 0;
}

/* Insert the IO APIC resources after PCI initialization has occured to handle
 * IO APICS that are mapped in on a BAR in PCI space. */
late_initcall(ioapic_insert_resources);<|MERGE_RESOLUTION|>--- conflicted
+++ resolved
@@ -590,12 +590,8 @@
 
 	cpumask_and(desc->affinity, cfg->domain, mask);
 	set_extra_move_desc(desc, mask);
-<<<<<<< HEAD
-	return cpu_mask_to_apicid_and(desc->affinity, cpu_online_mask);
-=======
 
 	return apic->cpu_mask_to_apicid_and(desc->affinity, cpu_online_mask);
->>>>>>> 7032e869
 }
 
 static void
@@ -1563,16 +1559,6 @@
 	apic_printk(APIC_VERBOSE,KERN_DEBUG
 		    "IOAPIC[%d]: Set routing entry (%d-%d -> 0x%x -> "
 		    "IRQ %d Mode:%i Active:%i)\n",
-<<<<<<< HEAD
-		    apic, mp_ioapics[apic].apicid, pin, cfg->vector,
-		    irq, trigger, polarity);
-
-
-	if (setup_ioapic_entry(mp_ioapics[apic].apicid, irq, &entry,
-			       dest, trigger, polarity, cfg->vector)) {
-		printk("Failed to setup ioapic entry for ioapic  %d, pin %d\n",
-		       mp_ioapics[apic].apicid, pin);
-=======
 		    apic_id, mp_ioapics[apic_id].apicid, pin, cfg->vector,
 		    irq, trigger, polarity);
 
@@ -1581,7 +1567,6 @@
 			       dest, trigger, polarity, cfg->vector)) {
 		printk("Failed to setup ioapic entry for ioapic  %d, pin %d\n",
 		       mp_ioapics[apic_id].apicid, pin);
->>>>>>> 7032e869
 		__clear_irq_vector(irq, cfg);
 		return;
 	}
@@ -1612,17 +1597,10 @@
 					notcon = 1;
 					apic_printk(APIC_VERBOSE,
 						KERN_DEBUG " %d-%d",
-<<<<<<< HEAD
-						mp_ioapics[apic].apicid, pin);
-				} else
-					apic_printk(APIC_VERBOSE, " %d-%d",
-						mp_ioapics[apic].apicid, pin);
-=======
 						mp_ioapics[apic_id].apicid, pin);
 				} else
 					apic_printk(APIC_VERBOSE, " %d-%d",
 						mp_ioapics[apic_id].apicid, pin);
->>>>>>> 7032e869
 				continue;
 			}
 			if (notcon) {
@@ -2139,16 +2117,6 @@
 		reg_00.raw = io_apic_read(apic_id, 0);
 		spin_unlock_irqrestore(&ioapic_lock, flags);
 
-<<<<<<< HEAD
-		old_id = mp_ioapics[apic].apicid;
-
-		if (mp_ioapics[apic].apicid >= get_physical_broadcast()) {
-			printk(KERN_ERR "BIOS bug, IO-APIC#%d ID is %d in the MPC table!...\n",
-				apic, mp_ioapics[apic].apicid);
-			printk(KERN_ERR "... fixing up to %d. (tell your hw vendor)\n",
-				reg_00.bits.ID);
-			mp_ioapics[apic].apicid = reg_00.bits.ID;
-=======
 		old_id = mp_ioapics[apic_id].apicid;
 
 		if (mp_ioapics[apic_id].apicid >= get_physical_broadcast()) {
@@ -2157,7 +2125,6 @@
 			printk(KERN_ERR "... fixing up to %d. (tell your hw vendor)\n",
 				reg_00.bits.ID);
 			mp_ioapics[apic_id].apicid = reg_00.bits.ID;
->>>>>>> 7032e869
 		}
 
 		/*
@@ -2165,17 +2132,10 @@
 		 * system must have a unique ID or we get lots of nice
 		 * 'stuck on smp_invalidate_needed IPI wait' messages.
 		 */
-<<<<<<< HEAD
-		if (check_apicid_used(phys_id_present_map,
-					mp_ioapics[apic].apicid)) {
-			printk(KERN_ERR "BIOS bug, IO-APIC#%d ID %d is already used!...\n",
-				apic, mp_ioapics[apic].apicid);
-=======
 		if (apic->check_apicid_used(phys_id_present_map,
 					mp_ioapics[apic_id].apicid)) {
 			printk(KERN_ERR "BIOS bug, IO-APIC#%d ID %d is already used!...\n",
 				apic_id, mp_ioapics[apic_id].apicid);
->>>>>>> 7032e869
 			for (i = 0; i < get_physical_broadcast(); i++)
 				if (!physid_isset(i, phys_id_present_map))
 					break;
@@ -2184,15 +2144,6 @@
 			printk(KERN_ERR "... fixing up to %d. (tell your hw vendor)\n",
 				i);
 			physid_set(i, phys_id_present_map);
-<<<<<<< HEAD
-			mp_ioapics[apic].apicid = i;
-		} else {
-			physid_mask_t tmp;
-			tmp = apicid_to_cpu_present(mp_ioapics[apic].apicid);
-			apic_printk(APIC_VERBOSE, "Setting %d in the "
-					"phys_id_present_map\n",
-					mp_ioapics[apic].apicid);
-=======
 			mp_ioapics[apic_id].apicid = i;
 		} else {
 			physid_mask_t tmp;
@@ -2200,7 +2151,6 @@
 			apic_printk(APIC_VERBOSE, "Setting %d in the "
 					"phys_id_present_map\n",
 					mp_ioapics[apic_id].apicid);
->>>>>>> 7032e869
 			physids_or(phys_id_present_map, phys_id_present_map, tmp);
 		}
 
@@ -2209,19 +2159,11 @@
 		 * We need to adjust the IRQ routing table
 		 * if the ID changed.
 		 */
-<<<<<<< HEAD
-		if (old_id != mp_ioapics[apic].apicid)
-			for (i = 0; i < mp_irq_entries; i++)
-				if (mp_irqs[i].dstapic == old_id)
-					mp_irqs[i].dstapic
-						= mp_ioapics[apic].apicid;
-=======
 		if (old_id != mp_ioapics[apic_id].apicid)
 			for (i = 0; i < mp_irq_entries; i++)
 				if (mp_irqs[i].dstapic == old_id)
 					mp_irqs[i].dstapic
 						= mp_ioapics[apic_id].apicid;
->>>>>>> 7032e869
 
 		/*
 		 * Read the right value from the MPC table and
@@ -2229,15 +2171,9 @@
 		 */
 		apic_printk(APIC_VERBOSE, KERN_INFO
 			"...changing IO-APIC physical APIC ID to %d ...",
-<<<<<<< HEAD
-			mp_ioapics[apic].apicid);
-
-		reg_00.bits.ID = mp_ioapics[apic].apicid;
-=======
 			mp_ioapics[apic_id].apicid);
 
 		reg_00.bits.ID = mp_ioapics[apic_id].apicid;
->>>>>>> 7032e869
 		spin_lock_irqsave(&ioapic_lock, flags);
 		io_apic_write(apic_id, 0, reg_00.raw);
 		spin_unlock_irqrestore(&ioapic_lock, flags);
@@ -2248,11 +2184,7 @@
 		spin_lock_irqsave(&ioapic_lock, flags);
 		reg_00.raw = io_apic_read(apic_id, 0);
 		spin_unlock_irqrestore(&ioapic_lock, flags);
-<<<<<<< HEAD
-		if (reg_00.bits.ID != mp_ioapics[apic].apicid)
-=======
 		if (reg_00.bits.ID != mp_ioapics[apic_id].apicid)
->>>>>>> 7032e869
 			printk("could not set ID!\n");
 		else
 			apic_printk(APIC_VERBOSE, " ok.\n");
@@ -3262,15 +3194,8 @@
 	struct irq_desc *desc_new = NULL;
 
 	irq = 0;
-<<<<<<< HEAD
-	spin_lock_irqsave(&vector_lock, flags);
-	for (new = irq_want; new < nr_irqs; new++) {
-		if (platform_legacy_irq(new))
-			continue;
-=======
 	if (irq_want < nr_irqs_gsi)
 		irq_want = nr_irqs_gsi;
->>>>>>> 7032e869
 
 	spin_lock_irqsave(&vector_lock, flags);
 	for (new = irq_want; new < nr_irqs; new++) {
@@ -3924,13 +3849,6 @@
 {
 	int nr;
 
-<<<<<<< HEAD
-	nr = ((8 * nr_cpu_ids) > (32 * nr_ioapics) ?
-		(NR_VECTORS + (8 * nr_cpu_ids)) :
-		(NR_VECTORS + (32 * nr_ioapics)));
-
-	if (nr < nr_irqs && nr > nr_irqs_gsi)
-=======
 	if (nr_irqs > (NR_VECTORS * nr_cpu_ids))
 		nr_irqs = NR_VECTORS * nr_cpu_ids;
 
@@ -3942,7 +3860,6 @@
 	nr += nr_irqs_gsi * 16;
 #endif
 	if (nr < nr_irqs)
->>>>>>> 7032e869
 		nr_irqs = nr;
 
 	return 0;
