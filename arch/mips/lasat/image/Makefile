--- conflicted
+++ resolved
@@ -16,11 +16,7 @@
 KERNEL_START = $(shell $(NM) $(KERNEL_IMAGE) | grep " _text" | cut -f1 -d\ )
 KERNEL_ENTRY = $(shell $(NM) $(KERNEL_IMAGE) | grep kernel_entry | cut -f1 -d\ )
 
-<<<<<<< HEAD
-LDSCRIPT= -L$(srctree)/$(obj) -Tromscript.normal
-=======
 LDSCRIPT= -L$(srctree)/$(src) -Tromscript.normal
->>>>>>> 1a1b285c
 
 HEAD_DEFINES := -D_kernel_start=0x$(KERNEL_START) \
 		-D_kernel_entry=0x$(KERNEL_ENTRY) \
