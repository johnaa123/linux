--- conflicted
+++ resolved
@@ -32,11 +32,6 @@
 	i2c@12C60000 {
 		samsung,i2c-sda-delay = <100>;
 		samsung,i2c-max-bus-freq = <378000>;
-<<<<<<< HEAD
-		gpios = <&gpb3 0 2 3 0>,
-			<&gpb3 1 2 3 0>;
-=======
->>>>>>> 4183bef2
 
 		max77686@09 {
 			compatible = "maxim,max77686";
